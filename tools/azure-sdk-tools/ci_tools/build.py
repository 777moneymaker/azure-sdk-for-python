--- conflicted
+++ resolved
@@ -181,25 +181,6 @@
     dist = get_artifact_directory(dest_folder)
     setup_parsed = ParsedSetup.from_path(setup_directory_or_file)
 
-<<<<<<< HEAD
-    if setup_parsed.ext_modules:
-        run([sys.executable, "-m", "cibuildwheel", "--output-dir", dist], cwd=setup_parsed.folder, check=True)
-
-    logger.debug(level=logging.INFO, msg=f"Attempting to build {setup_parsed.name} using python{sys.version}.")
-
-    if enable_wheel:
-        run(
-            [sys.executable, "setup.py", "bdist_wheel", "-d", dist],
-            cwd=setup_parsed.folder,
-            check=True
-        )
-    if enable_sdist:
-        run(
-            [sys.executable, "setup.py", "sdist", "-d", dist],
-            cwd=setup_parsed.folder,
-            check=True
-        )
-=======
     if enable_wheel:
         if setup_parsed.ext_modules:
             run([sys.executable, "-m", "cibuildwheel", "--output-dir", dist], cwd=setup_parsed.folder, check=True)
@@ -207,5 +188,4 @@
             run([sys.executable, "setup.py", "bdist_wheel", "-d", dist], cwd=setup_parsed.folder, check=True)
 
     if enable_sdist:
-        run([sys.executable, "setup.py", "sdist", "-d", dist], cwd=setup_parsed.folder, check=True)
->>>>>>> b417ceb9
+        run([sys.executable, "setup.py", "sdist", "-d", dist], cwd=setup_parsed.folder, check=True)