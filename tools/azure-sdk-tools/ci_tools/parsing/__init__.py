--- conflicted
+++ resolved
@@ -8,15 +8,12 @@
     get_build_config,
     get_config_setting,
     update_build_config,
-<<<<<<< HEAD
     get_version_py,
     get_pyproject,
     VERSION_REGEX,
     VERSION_PY,
-    OLD_VERSION_PY
-=======
+    OLD_VERSION_PY,
     compare_string_to_glob_array
->>>>>>> 0e975bd7
 )
 
 __all__ = [
@@ -29,13 +26,10 @@
     "get_build_config",
     "get_config_setting",
     "update_build_config",
-<<<<<<< HEAD
     "get_version_py"
     "get_pyproject"
     "VERSION_REGEX",
     "VERSION_PY",
-    "OLD_VERSION_PY"
-=======
+    "OLD_VERSION_PY",
     "compare_string_to_glob_array"
->>>>>>> 0e975bd7
 ]