--- conflicted
+++ resolved
@@ -8,19 +8,8 @@
     CONFIG_FILE,
 )
 from .generate_sdk import generate
-<<<<<<< HEAD
-from .generate_utils import (
-    get_package_names,
-    init_new_service,
-    update_servicemetadata,
-    judge_tag_preview,
-    format_samples,
-    gen_dpg,
-)
-=======
 from .generate_utils import (get_package_names, init_new_service, update_servicemetadata, judge_tag_preview,
                              format_samples, gen_dpg, dpg_relative_folder)
->>>>>>> 33acf794
 
 _LOGGER = logging.getLogger(__name__)
 
@@ -39,22 +28,11 @@
             continue
         relative_path_readme = str(Path(spec_folder, input_readme))
         _LOGGER.info(f"[CODEGEN]({input_readme})codegen begin")
-<<<<<<< HEAD
-        config = generate(
-            CONFIG_FILE,
-            sdk_folder,
-            [],
-            relative_path_readme,
-            spec_folder,
-            force_generation=True,
-        )
-=======
         if 'resource-manager' in input_readme:
             config = generate(CONFIG_FILE, sdk_folder, [], relative_path_readme, spec_folder, force_generation=True,
                               python_tag=python_tag)
         else:
             config = gen_dpg(input_readme, data.get('autorestConfig', ''), dpg_relative_folder(spec_folder))
->>>>>>> 33acf794
         package_names = get_package_names(sdk_folder)
         _LOGGER.info(f"[CODEGEN]({input_readme})codegen end. [(packages:{str(package_names)})]")
 
