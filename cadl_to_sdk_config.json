--- conflicted
+++ resolved
@@ -2,10 +2,7 @@
   "dependencies": {
     "@azure-tools/cadl-python": "0.4.17",
     "@autorest/python": "6.2.16",
-<<<<<<< HEAD
-=======
     "@azure-tools/cadl-autorest": "~0.24.0",
->>>>>>> 955fde7e
     "@azure-tools/cadl-azure-core": "~0.24.0",
     "@azure-tools/cadl-dpg": "~0.25.0-dev.8",
     "@cadl-lang/compiler": "~0.38.5",
