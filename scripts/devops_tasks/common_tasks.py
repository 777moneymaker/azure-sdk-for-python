#!/usr/bin/env python

# --------------------------------------------------------------------------------------------
# Copyright (c) Microsoft Corporation. All rights reserved.
# Licensed under the MIT License. See License.txt in the project root for license information.
# --------------------------------------------------------------------------------------------

# Below are common methods for the devops build steps. This is the common location that will be updated with
# package targeting during release.

import glob
from subprocess import check_call, CalledProcessError, Popen
import os
import errno
import shutil
import sys
import logging
import ast
import textwrap
import io
import re
import fnmatch
import platform
from typing import Tuple, Iterable

# Assumes the presence of setuptools
from pkg_resources import parse_version, parse_requirements, Requirement, WorkingSet, working_set

# this assumes the presence of "packaging"
from packaging.specifiers import SpecifierSet
from packaging.version import Version
from packaging.version import parse

from ci_tools.functions import MANAGEMENT_PACKAGE_IDENTIFIERS, lambda_filter_azure_pkg
from ci_tools.parsing import parse_require, ParsedSetup

DEV_REQ_FILE = "dev_requirements.txt"
NEW_DEV_REQ_FILE = "new_dev_requirements.txt"


logging.getLogger().setLevel(logging.INFO)

<<<<<<< HEAD
OMITTED_CI_PACKAGES = [
    "azure-mgmt-documentdb",
    "azure-servicemanagement-legacy",
    "azure-mgmt-scheduler",
    "azure",
    "azure-mgmt",
    "azure-storage",
    "azure-monitor",
    "azure-mgmt-regionmove",
    "azure-eventhub-checkpointstoreblob-aio"
]
MANAGEMENT_PACKAGE_IDENTIFIERS = [
    "mgmt",
    "azure-cognitiveservices",
    "azure-servicefabric",
    "nspkg",
    "azure-keyvault",
    "azure-synapse",
    "azure-ai-anomalydetector",
]
META_PACKAGES = ["azure", "azure-mgmt", "azure-keyvault"]
REGRESSION_EXCLUDED_PACKAGES = [
    "azure-common",
]

MANAGEMENT_PACKAGES_FILTER_EXCLUSIONS = [
    "azure-mgmt-core",
]

TEST_COMPATIBILITY_MAP = {"azure-core-tracing-opentelemetry": "<3.10"}

omit_regression = (
    lambda x: "nspkg" not in x
    and "mgmt" not in x
    and os.path.basename(x) not in MANAGEMENT_PACKAGE_IDENTIFIERS
    and os.path.basename(x) not in META_PACKAGES
    and os.path.basename(x) not in REGRESSION_EXCLUDED_PACKAGES
)
omit_docs = lambda x: "nspkg" not in x and os.path.basename(x) not in META_PACKAGES
omit_build = lambda x: x  # Dummy lambda to match omit type
lambda_filter_azure_pkg = lambda x: x.startswith("azure") and "-nspkg" not in x
omit_mgmt = lambda x: "mgmt" not in x or os.path.basename(x) in MANAGEMENT_PACKAGES_FILTER_EXCLUSIONS


# dict of filter type and filter function
omit_funct_dict = {
    "Build": omit_build,
    "Docs": omit_docs,
    "Regression": omit_regression,
    "Omit_management": omit_mgmt,
}
=======

>>>>>>> 388efaaa


def log_file(file_location, is_error=False):
    with open(file_location, "r") as file:
        for line in file:
            sys.stdout.write(line)
        sys.stdout.write("\n")
        sys.stdout.flush()


def read_file(file_location):
    str_buffer = ""
    with open(file_location, "r") as file:
        for line in file:
            str_buffer += line
    return str_buffer


def cleanup_folder(target_folder):
    for file in os.listdir(target_folder):
        file_path = os.path.join(target_folder, file)
        try:
            if os.path.isfile(file_path):
                os.remove(file_path)
        except Exception as e:
            logging.error(e)


# helper functions
def clean_coverage(coverage_dir):
    try:
        os.mkdir(coverage_dir)
    except OSError as e:
        if e.errno == errno.EEXIST:
            logging.info("Coverage dir already exists. Cleaning.")
            cleanup_folder(coverage_dir)
        else:
            raise


def str_to_bool(input_string):
    if isinstance(input_string, bool):
        return input_string
    elif input_string.lower() in ("true", "t", "1"):
        return True
    elif input_string.lower() in ("false", "f", "0"):
        return False
    else:
        return False


def run_check_call(
    command_array,
    working_directory,
    acceptable_return_codes=[],
    run_as_shell=False,
    always_exit=True,
):
    try:
        if run_as_shell:
            logging.info(
                "Command Array: {0}, Target Working Directory: {1}".format(" ".join(command_array), working_directory)
            )
            check_call(" ".join(command_array), cwd=working_directory, shell=True)
        else:
            logging.info("Command Array: {0}, Target Working Directory: {1}".format(command_array, working_directory))
            check_call(command_array, cwd=working_directory)
    except CalledProcessError as err:
        if err.returncode not in acceptable_return_codes:
            logging.error(err)  # , file = sys.stderr
            if always_exit:
                exit(1)
            else:
                return err


# This function generates code coverage parameters
def create_code_coverage_params(parsed_args, package_name):
    coverage_args = []
    if parsed_args.disablecov:
        logging.info("Code coverage disabled as per the flag(--disablecov)")
        coverage_args.append("--no-cov")
    else:
        current_package_name = package_name.replace("-", ".")
        coverage_args.append("--cov={}".format(current_package_name))
        coverage_args.append("--cov-append")
        logging.info(
            "Code coverage is enabled for package {0}, pytest arguements: {1}".format(
                current_package_name, coverage_args
            )
        )
    return coverage_args


# This function returns if error code 5 is allowed for a given package
def is_error_code_5_allowed(target_pkg, pkg_name):
    if (
        all(
            map(
                lambda x: any([pkg_id in x for pkg_id in MANAGEMENT_PACKAGE_IDENTIFIERS]),
                [target_pkg],
            )
        )
        or pkg_name in MANAGEMENT_PACKAGE_IDENTIFIERS
    ):
        return True
    else:
        return False

def find_whl(package_name, version, whl_directory):
    if not os.path.exists(whl_directory):
        logging.error("Whl directory is incorrect")
        exit(1)

    parsed_version = parse(version)

    logging.info("Searching whl for package {0}-{1}".format(package_name, parsed_version.base_version))
    whl_name_format = "{0}-{1}*.whl".format(package_name.replace("-", "_"), parsed_version.base_version)
    whls = []
    for root, dirnames, filenames in os.walk(whl_directory):
        for filename in fnmatch.filter(filenames, whl_name_format):
            whls.append(os.path.join(root, filename))

    whls = [os.path.relpath(w, whl_directory) for w in whls]

    if not whls:
        logging.error(
            "whl is not found in whl directory {0} for package {1}-{2}".format(
                whl_directory, package_name, parsed_version.base_version
            )
        )
        exit(1)

    return whls[0]

# This method installs package from a pre-built whl
def install_package_from_whl(package_whl_path, working_dir, python_sym_link=sys.executable):
    commands = [
        python_sym_link,
        "-m",
        "pip",
        "install",
        package_whl_path,
        "--extra-index-url",
        "https://pypi.python.org/simple",
    ]
    run_check_call(commands, working_dir)
    logging.info("Installed package from {}".format(package_whl_path))


def filter_dev_requirements(pkg_root_path, packages_to_exclude, dest_dir):
    # This method returns list of requirements from dev_requirements by filtering out packages in given list
    dev_req_path = os.path.join(pkg_root_path, DEV_REQ_FILE)
    if not os.path.exists(dev_req_path):
        logging.info("{0} is not found in package root {1}".format(DEV_REQ_FILE, pkg_root_path))
        return ""

    requirements = []
    with open(dev_req_path, "r") as dev_req_file:
        requirements = dev_req_file.readlines()

    # filter any package given in excluded list
    requirements = [req for req in requirements if os.path.basename(req.replace("\n", "")) not in packages_to_exclude]

    logging.info("Filtered dev requirements: {}".format(requirements))
    # create new dev requirements file with different name for filtered requirements
    new_dev_req_path = os.path.join(dest_dir, NEW_DEV_REQ_FILE)
    with open(new_dev_req_path, "w") as dev_req_file:
        dev_req_file.writelines(requirements)

    return new_dev_req_path


def extend_dev_requirements(dev_req_path, packages_to_include):
    requirements = []
    with open(dev_req_path, "r") as dev_req_file:
        requirements = dev_req_file.readlines()

    # include any package given in included list. omit duplicate
    for requirement in packages_to_include:
        if requirement not in requirements:
            requirements.insert(0, requirement.rstrip() + "\n")

    logging.info("Extending dev requirements. New result:: {}".format(requirements))
    # create new dev requirements file with different name for filtered requirements
    with open(dev_req_path, "w") as dev_req_file:
        dev_req_file.writelines(requirements)


def is_required_version_on_pypi(package_name: str, spec: str) -> bool:
    """
    This function evaluates a package name and version specifier combination and returns the versions on pypi
    that satisfy the provided version specifier.

    Import dependency on azure-sdk-tools.
    """

    from pypi_tools.pypi import PyPIClient

    client = PyPIClient()
    versions = []
    try:
        versions = [str(v) for v in client.get_ordered_versions(package_name) if str(v) in spec]
    except:
        logging.error("Package {} is not found on PyPI", package_name)
    return versions


def find_packages_missing_on_pypi(path: str) -> Iterable[str]:
    """
    Given a setup path, evaluate all dependencies and return a list of packages whos specifier can NOT be matched against PyPI releases.

    Import dependency on pkginfo.
    """

    import pkginfo

    requires = []
    if path.endswith(".whl"):
        requires = list(filter(lambda_filter_azure_pkg, pkginfo.get_metadata(path).requires_dist))
    else:
        requires = ParsedSetup.from_path(path).requires

    # parse pkg name and spec
    pkg_spec_dict = dict(parse_require(req) for req in requires)
    logging.info("Package requirement: {}".format(pkg_spec_dict))
    # find if version is available on pypi
    missing_packages = [
        "{0}{1}".format(pkg, pkg_spec_dict[pkg])
        for pkg in pkg_spec_dict.keys()
        if not is_required_version_on_pypi(pkg, pkg_spec_dict[pkg])
    ]
    if missing_packages:
        logging.error("Packages not found on PyPI: {}".format(missing_packages))
    return missing_packages


def find_tools_packages(root_path):
    """Find packages in tools directory. For e.g. azure-sdk-tools, azure-devtools"""
    glob_string = os.path.join(root_path, "tools", "*", "setup.py")
    pkgs = [os.path.basename(os.path.dirname(p)) for p in glob.glob(glob_string)]
    logging.info("Packages in tools: {}".format(pkgs))
    return pkgs


def get_installed_packages(paths=None):
    """Find packages in default or given lib paths"""
    # WorkingSet returns installed packages in given path
    # working_set returns installed packages in default path
    # if paths is set then find installed packages from given paths
    ws = WorkingSet(paths) if paths else working_set
    return ["{0}=={1}".format(p.project_name, p.version) for p in ws]
<|MERGE_RESOLUTION|>--- conflicted
+++ resolved
@@ -40,61 +40,6 @@
 
 logging.getLogger().setLevel(logging.INFO)
 
-<<<<<<< HEAD
-OMITTED_CI_PACKAGES = [
-    "azure-mgmt-documentdb",
-    "azure-servicemanagement-legacy",
-    "azure-mgmt-scheduler",
-    "azure",
-    "azure-mgmt",
-    "azure-storage",
-    "azure-monitor",
-    "azure-mgmt-regionmove",
-    "azure-eventhub-checkpointstoreblob-aio"
-]
-MANAGEMENT_PACKAGE_IDENTIFIERS = [
-    "mgmt",
-    "azure-cognitiveservices",
-    "azure-servicefabric",
-    "nspkg",
-    "azure-keyvault",
-    "azure-synapse",
-    "azure-ai-anomalydetector",
-]
-META_PACKAGES = ["azure", "azure-mgmt", "azure-keyvault"]
-REGRESSION_EXCLUDED_PACKAGES = [
-    "azure-common",
-]
-
-MANAGEMENT_PACKAGES_FILTER_EXCLUSIONS = [
-    "azure-mgmt-core",
-]
-
-TEST_COMPATIBILITY_MAP = {"azure-core-tracing-opentelemetry": "<3.10"}
-
-omit_regression = (
-    lambda x: "nspkg" not in x
-    and "mgmt" not in x
-    and os.path.basename(x) not in MANAGEMENT_PACKAGE_IDENTIFIERS
-    and os.path.basename(x) not in META_PACKAGES
-    and os.path.basename(x) not in REGRESSION_EXCLUDED_PACKAGES
-)
-omit_docs = lambda x: "nspkg" not in x and os.path.basename(x) not in META_PACKAGES
-omit_build = lambda x: x  # Dummy lambda to match omit type
-lambda_filter_azure_pkg = lambda x: x.startswith("azure") and "-nspkg" not in x
-omit_mgmt = lambda x: "mgmt" not in x or os.path.basename(x) in MANAGEMENT_PACKAGES_FILTER_EXCLUSIONS
-
-
-# dict of filter type and filter function
-omit_funct_dict = {
-    "Build": omit_build,
-    "Docs": omit_docs,
-    "Regression": omit_regression,
-    "Omit_management": omit_mgmt,
-}
-=======
-
->>>>>>> 388efaaa
 
 
 def log_file(file_location, is_error=False):
