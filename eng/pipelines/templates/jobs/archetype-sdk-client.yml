--- conflicted
+++ resolved
@@ -210,11 +210,7 @@
         BeforeTestSteps:
           - task: DownloadPipelineArtifact@0
             inputs:
-<<<<<<< HEAD
               artifactName: 'packages' 
-=======
-              artifactName: 'artifacts'
->>>>>>> 5d1bba96
               targetPath: $(Build.ArtifactStagingDirectory)
 
           - template: ../steps/set-dev-build.yml
