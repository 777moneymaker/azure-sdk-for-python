--- conflicted
+++ resolved
@@ -95,15 +95,9 @@
         --service="${{ parameters.ServiceDirectory }}" 
         --toxenv=sphinx
 
-<<<<<<< HEAD
-#  - template: /eng/pipelines/templates/steps/run_apistub.yml
-#    parameters:
-#      ServiceDirectory: ${{ parameters.ServiceDirectory }}
-=======
   # - template: /eng/pipelines/templates/steps/run_apistub.yml
   #   parameters:
   #     ServiceDirectory: ${{ parameters.ServiceDirectory }}
->>>>>>> 5be2d142
 
   - ${{ parameters.BeforePublishSteps }}
 
