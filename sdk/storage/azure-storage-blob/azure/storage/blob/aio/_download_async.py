# -------------------------------------------------------------------------
# Copyright (c) Microsoft Corporation. All rights reserved.
# Licensed under the MIT License. See License.txt in the project root for
# license information.
# --------------------------------------------------------------------------
# pylint: disable=invalid-overridden-method
# mypy: disable-error-code=override

import asyncio
import codecs
import sys
import warnings
from io import BytesIO, StringIO
from itertools import islice
from typing import (
    Any, AsyncIterator, Awaitable,
    Generator, Callable, cast, Dict,
    Generic, IO, Optional, overload,
    Tuple, TypeVar, Union, TYPE_CHECKING
)

from azure.core.exceptions import HttpResponseError

from .._shared.request_handlers import validate_and_format_range_headers
<<<<<<< HEAD
from .._shared.response_handlers import process_storage_error, parse_length_from_content_range
from .._shared.streams_async import StructuredMessageDecodeStream
from .._shared.validation import ChecksumAlgorithm, SM_HEADER_V1_CRC64
=======
from .._shared.response_handlers import parse_length_from_content_range, process_storage_error
>>>>>>> b5917d5f
from .._deserialize import deserialize_blob_properties, get_page_ranges_result
from .._download import process_range_and_offset, _ChunkDownloader
from .._encryption import (
    adjust_blob_size_for_encryption,
    decrypt_blob,
    is_encryption_v2,
    parse_encryption_data
)

if TYPE_CHECKING:
    from codecs import IncrementalDecoder
    from .._encryption import _EncryptionData
    from .._generated.aio import AzureBlobStorage
    from .._models import BlobProperties
    from .._shared.models import StorageConfiguration


T = TypeVar('T', bytes, str)


<<<<<<< HEAD
async def process_content(download, start_offset, end_offset, encryption, validate_content):
    if download is None:
        raise ValueError("Response cannot be None.")

    if validate_content == ChecksumAlgorithm.CRC64:
        # For async, the body is already in memory so wrap that in a stream
        content = BytesIO(download.response.body())
        stream = StructuredMessageDecodeStream(content, download.content_length)
        content = await stream.read()
    else:
        content = download.response.body()

=======
async def process_content(data: Any, start_offset: int, end_offset: int, encryption: Dict[str, Any]) -> bytes:
    if data is None:
        raise ValueError("Response cannot be None.")
    content = cast(bytes, data.response.body())
>>>>>>> b5917d5f
    if encryption.get('key') is not None or encryption.get('resolver') is not None:
        try:
            return decrypt_blob(
                encryption.get('required') or False,
                encryption.get('key'),
                encryption.get('resolver'),
                content,
                start_offset,
                end_offset,
                download.response.headers)
        except Exception as error:
            raise HttpResponseError(
                message="Decryption failed.",
                response=download.response,
                error=error) from error
    return content


class _AsyncChunkDownloader(_ChunkDownloader):
    def __init__(self, **kwargs: Any) -> None:
        super(_AsyncChunkDownloader, self).__init__(**kwargs)
        self.stream_lock_async = asyncio.Lock() if kwargs.get('parallel') else None
        self.progress_lock_async = asyncio.Lock() if kwargs.get('parallel') else None

    async def process_chunk(self, chunk_start: int) -> None:
        chunk_start, chunk_end = self._calculate_range(chunk_start)
        chunk_data, _ = await self._download_chunk(chunk_start, chunk_end - 1)
        length = chunk_end - chunk_start
        if length > 0:
            await self._write_to_stream(chunk_data, chunk_start)
            await self._update_progress(length)

    async def yield_chunk(self, chunk_start: int) -> Tuple[bytes, int]:
        chunk_start, chunk_end = self._calculate_range(chunk_start)
        return await self._download_chunk(chunk_start, chunk_end - 1)

    async def _update_progress(self, length: int) -> None:
        if self.progress_lock_async:
            async with self.progress_lock_async:
                self.progress_total += length
        else:
            self.progress_total += length

        if self.progress_hook:
            await cast(Callable[[int, Optional[int]], Awaitable[Any]], self.progress_hook)(
                self.progress_total, self.total_size)

    async def _write_to_stream(self, chunk_data: bytes, chunk_start: int) -> None:
        if self.stream_lock_async:
            async with self.stream_lock_async:
                self.stream.seek(self.stream_start + (chunk_start - self.start_index))
                self.stream.write(chunk_data)
        else:
            self.stream.write(chunk_data)

    async def _download_chunk(self, chunk_start: int, chunk_end: int) -> Tuple[bytes, int]:
        if self.encryption_options is None:
            raise ValueError("Required argument is missing: encryption_options")
        download_range, offset = process_range_and_offset(
            chunk_start, chunk_end, chunk_end, self.encryption_options, self.encryption_data
        )

        # No need to download the empty chunk from server if there's no data in the chunk to be downloaded.
        # Do optimize and create empty chunk locally if condition is met.
        if self._do_optimize(download_range[0], download_range[1]):
            content_length = download_range[1] - download_range[0] + 1
            chunk_data = b"\x00" * content_length
        else:
            md5_validation = self.validate_content is True or self.validate_content == ChecksumAlgorithm.MD5
            range_header, range_validation = validate_and_format_range_headers(
                download_range[0],
                download_range[1],
                check_content_md5=md5_validation
            )
            structured_body_type = SM_HEADER_V1_CRC64 if self.validate_content == ChecksumAlgorithm.CRC64 else None

            try:
                _, response = await cast(Awaitable[Any], self.client.download(
                    range=range_header,
                    range_get_content_md5=range_validation,
                    validate_content=True if md5_validation else None,
                    structured_body_type=structured_body_type,
                    data_stream_total=self.total_size,
                    download_stream_current=self.progress_total,
                    **self.request_options
                ))

            except HttpResponseError as error:
                process_storage_error(error)

            chunk_data = await process_content(
                response,
                offset[0],
                offset[1],
                self.encryption_options,
                self.validate_content)
            content_length = response.content_length

            # This makes sure that if_match is set so that we can validate
            # that subsequent downloads are to an unmodified blob
            if self.request_options.get('modified_access_conditions'):
                self.request_options['modified_access_conditions'].if_match = response.properties.etag

        return chunk_data, content_length


class _AsyncChunkIterator(object):
    """Async iterator for chunks in blob download stream."""

    def __init__(self, size: int, content: bytes, downloader: Optional[_AsyncChunkDownloader], chunk_size: int) -> None:
        self.size = size
        self._chunk_size = chunk_size
        self._current_content = content
        self._iter_downloader = downloader
        self._iter_chunks: Optional[Generator[int, None, None]] = None
        self._complete = size == 0

    def __len__(self) -> int:
        return self.size

    def __iter__(self) -> None:
        raise TypeError("Async stream must be iterated asynchronously.")

    def __aiter__(self) -> AsyncIterator[bytes]:
        return self

    # Iterate through responses.
    async def __anext__(self) -> bytes:
        if self._complete:
            raise StopAsyncIteration("Download complete")
        if not self._iter_downloader:
            # cut the data obtained from initial GET into chunks
            if len(self._current_content) > self._chunk_size:
                return self._get_chunk_data()
            self._complete = True
            return self._current_content

        if not self._iter_chunks:
            self._iter_chunks = self._iter_downloader.get_chunk_offsets()

        # initial GET result still has more than _chunk_size bytes of data
        if len(self._current_content) >= self._chunk_size:
            return self._get_chunk_data()

        try:
            chunk = next(self._iter_chunks)
            self._current_content += (await self._iter_downloader.yield_chunk(chunk))[0]
        except StopIteration as exc:
            self._complete = True
            # it's likely that there some data left in self._current_content
            if self._current_content:
                return self._current_content
            raise StopAsyncIteration("Download complete") from exc

        return self._get_chunk_data()

    def _get_chunk_data(self) -> bytes:
        chunk_data = self._current_content[: self._chunk_size]
        self._current_content = self._current_content[self._chunk_size:]
        return chunk_data


class StorageStreamDownloader(Generic[T]):  # pylint: disable=too-many-instance-attributes
    """
    A streaming object to download from Azure Storage.
    """

    name: str
    """The name of the blob being downloaded."""
    container: str
    """The name of the container where the blob is."""
    properties: "BlobProperties"
    """The properties of the blob being downloaded. If only a range of the data is being
    downloaded, this will be reflected in the properties."""
    size: int
    """The size of the total data in the stream. This will be the byte range if specified,
    otherwise the total size of the blob."""

    def __init__(
        self,
        clients: "AzureBlobStorage" = None,  # type: ignore [assignment]
        config: "StorageConfiguration" = None,  # type: ignore [assignment]
        start_range: Optional[int] = None,
        end_range: Optional[int] = None,
        validate_content: bool = None,  # type: ignore [assignment]
        encryption_options: Dict[str, Any] = None,  # type: ignore [assignment]
        max_concurrency: int = 1,
        name: str = None,  # type: ignore [assignment]
        container: str = None,  # type: ignore [assignment]
        encoding: Optional[str] = None,
        download_cls: Optional[Callable] = None,
        **kwargs: Any
    ) -> None:
        self.name = name
        self.container = container
        self.size = 0

        self._clients = clients
        self._config = config
        self._start_range = start_range
        self._end_range = end_range
        self._max_concurrency = max_concurrency
        self._encoding = encoding
        self._validate_content = validate_content
        self._encryption_options = encryption_options or {}
        self._progress_hook = kwargs.pop('progress_hook', None)
        self._request_options = kwargs
        self._response = None
        self._location_mode = None
        self._current_content: Union[str, bytes] = b''
        self._file_size = 0
        self._non_empty_ranges = None
        self._encryption_data: Optional["_EncryptionData"] = None

        # The content download offset, after any processing (decryption), in bytes
        self._download_offset = 0
        # The raw download offset, before processing (decryption), in bytes
        self._raw_download_offset = 0
        # The offset the stream has been read to in bytes or chars depending on mode
        self._read_offset = 0
        # The offset into current_content that has been consumed in bytes or chars depending on mode
        self._current_content_offset = 0

        self._text_mode: Optional[bool] = None
        self._decoder: Optional["IncrementalDecoder"] = None
        # Whether the current content is the first chunk of download content or not
        self._first_chunk = True
        self._download_start = self._start_range or 0

        # The cls is passed in via download_cls to avoid conflicting arg name with Generic.__new__
        # but needs to be changed to cls in the request options.
        self._request_options['cls'] = download_cls

    def __len__(self):
        return self.size

    async def _get_encryption_data_request(self) -> None:
        # Save current request cls
        download_cls = self._request_options.pop('cls', None)
        # Adjust cls for get_properties
        self._request_options['cls'] = deserialize_blob_properties

        properties = cast("BlobProperties", await self._clients.blob.get_properties(**self._request_options))
        # This will return None if there is no encryption metadata or there are parsing errors.
        # That is acceptable here, the proper error will be caught and surfaced when attempting
        # to decrypt the blob.
        self._encryption_data = parse_encryption_data(properties.metadata)

        # Restore cls for download
        self._request_options['cls'] = download_cls

    async def _setup(self) -> None:
        if self._encryption_options.get("key") is not None or self._encryption_options.get("resolver") is not None:
            await self._get_encryption_data_request()

        first_get_size = self._config.max_single_get_size
        # The service only provides transactional MD5s for chunks under 4MB.
        # If validate_content is on, get only self.MAX_CHUNK_GET_SIZE for the first
        # If validate_content is using MD5, get only self.MAX_CHUNK_GET_SIZE for the first
        # chunk so a transactional MD5 can be retrieved.
        first_get_size = (
            self._config.max_single_get_size if not self._validate_content else self._config.max_chunk_get_size
        )
        if self._validate_content is True or self._validate_content == ChecksumAlgorithm.MD5:
            first_get_size = self._config.max_chunk_get_size

        initial_request_start = self._start_range if self._start_range is not None else 0
        if self._end_range is not None and self._end_range - initial_request_start < first_get_size:
            initial_request_end = self._end_range
        else:
            initial_request_end = initial_request_start + first_get_size - 1

        # pylint: disable-next=attribute-defined-outside-init
        self._initial_range, self._initial_offset = process_range_and_offset(
            initial_request_start,
            initial_request_end,
            self._end_range,
            self._encryption_options,
            self._encryption_data
        )

        self._response = await self._initial_request()
        self.properties = cast("BlobProperties", self._response.properties)  # type: ignore [attr-defined]
        self.properties.name = self.name
        self.properties.container = self.container

        # Set the content length to the download size instead of the size of the last range
        self.properties.size = self.size
        self.properties.content_range = (f"bytes {self._download_start}-"
                                         f"{self._end_range if self._end_range is not None else self._file_size - 1}/"
                                         f"{self._file_size}")

        # Overwrite the content MD5 as it is the MD5 for the last range instead
        # of the stored MD5
        # TODO: Set to the stored MD5 when the service returns this
        self.properties.content_md5 = None  # type: ignore [attr-defined]

    @property
    def _download_complete(self):
        if is_encryption_v2(self._encryption_data) or self._validate_content == ChecksumAlgorithm.CRC64:
            return self._download_offset >= self.size
        return self._raw_download_offset >= self.size

    async def _initial_request(self):
        md5_validation = self._validate_content is True or self._validate_content == ChecksumAlgorithm.MD5
        range_header, range_validation = validate_and_format_range_headers(
            self._initial_range[0],
            self._initial_range[1],
            start_range_required=False,
            end_range_required=False,
            check_content_md5=md5_validation)
        structured_body_type = SM_HEADER_V1_CRC64 if self._validate_content == ChecksumAlgorithm.CRC64 else None

        try:
            location_mode, response = cast(Tuple[Optional[str], Any], await self._clients.blob.download(
                range=range_header,
                range_get_content_md5=range_validation,
                validate_content=True if md5_validation else None,
                structured_body_type=structured_body_type,
                data_stream_total=None,
                download_stream_current=0,
                **self._request_options))

            # Check the location we read from to ensure we use the same one
            # for subsequent requests.
            self._location_mode = location_mode

            # Parse the total file size and adjust the download size if ranges
            # were specified
            self._file_size = parse_length_from_content_range(response.properties.content_range)
            if self._file_size is None:
                raise ValueError("Required Content-Range response header is missing or malformed.")
            # Remove any extra encryption data size from blob size
            self._file_size = adjust_blob_size_for_encryption(self._file_size, self._encryption_data)

            if self._end_range is not None and self._start_range is not None:
                # Use the length unless it is over the end of the file
                self.size = min(self._file_size - self._start_range, self._end_range - self._start_range + 1)
            elif self._start_range is not None:
                self.size = self._file_size - self._start_range
            else:
                self.size = self._file_size

        except HttpResponseError as error:
            if self._start_range is None and error.response and error.status_code == 416:
                # Get range will fail on an empty file. If the user did not
                # request a range, do a regular get request in order to get
                # any properties.
                try:
<<<<<<< HEAD
                    _, response = await self._clients.blob.download(
                        validate_content=True if md5_validation else None,
                        structured_body_type=structured_body_type,
=======
                    _, response = cast(Tuple[Optional[Any], Any], await self._clients.blob.download(
                        validate_content=self._validate_content,
>>>>>>> b5917d5f
                        data_stream_total=0,
                        download_stream_current=0,
                        **self._request_options))
                except HttpResponseError as e:
                    process_storage_error(e)

                # Set the download size to empty
                self.size = 0
                self._file_size = 0
            else:
                process_storage_error(error)

        if self.size == 0:
            self._current_content = b""
        else:
            self._current_content = await process_content(
                response,
                self._initial_offset[0],
                self._initial_offset[1],
                self._encryption_options,
                self._validate_content
            )
        self._download_offset += len(self._current_content)
        self._raw_download_offset += response.content_length

        # get page ranges to optimize downloading sparse page blob
        if response.properties.blob_type == 'PageBlob':
            try:
                page_ranges = await self._clients.page_blob.get_page_ranges()
                self._non_empty_ranges = get_page_ranges_result(page_ranges)[0]
            except HttpResponseError:
                pass

        if not self._download_complete and self._request_options.get("modified_access_conditions"):
            self._request_options["modified_access_conditions"].if_match = response.properties.etag

        return response

    def chunks(self) -> AsyncIterator[bytes]:
        """
        Iterate over chunks in the download stream. Note, the iterator returned will
        iterate over the entire download content, regardless of any data that was
        previously read.

        NOTE: If the stream has been partially read, some data may be re-downloaded by the iterator.

        :returns: An async iterator of the chunks in the download stream.
        :rtype: AsyncIterator[bytes]

        .. admonition:: Example:

            .. literalinclude:: ../samples/blob_samples_hello_world_async.py
                :start-after: [START download_a_blob_in_chunk]
                :end-before: [END download_a_blob_in_chunk]
                :language: python
                :dedent: 16
                :caption: Download a blob using chunks().
        """
        if self._text_mode:
            raise ValueError("Stream has been partially read in text mode. chunks is not supported in text mode.")
        if self._encoding:
            warnings.warn("Encoding is ignored with chunks as only bytes are supported.")

        iter_downloader = None
        # If we still have the first chunk buffered, use it. Otherwise, download all content again
        if not self._first_chunk or not self._download_complete:
            if self._first_chunk:
                start = self._download_start + len(self._current_content)
                current_progress = len(self._current_content)
            else:
                start = self._download_start
                current_progress = 0

            end = self._download_start + self.size

            iter_downloader = _AsyncChunkDownloader(
                client=self._clients.blob,
                non_empty_ranges=self._non_empty_ranges,
                total_size=self.size,
                chunk_size=self._config.max_chunk_get_size,
                current_progress=current_progress,
                start_range=start,
                end_range=end,
                validate_content=self._validate_content,
                encryption_options=self._encryption_options,
                encryption_data=self._encryption_data,
                use_location=self._location_mode,
                **self._request_options
            )

        initial_content = self._current_content if self._first_chunk else b''
        return _AsyncChunkIterator(
            size=self.size,
            content=cast(bytes, initial_content),
            downloader=iter_downloader,
            chunk_size=self._config.max_chunk_get_size)

    @overload
    async def read(self, size: int = -1) -> T:
        ...

    @overload
    async def read(self, *, chars: Optional[int] = None) -> T:
        ...

    # pylint: disable-next=too-many-statements,too-many-branches
    async def read(self, size: int = -1, *, chars: Optional[int] = None) -> T:
        """
        Read the specified bytes or chars from the stream. If `encoding`
        was specified on `download_blob`, it is recommended to use the
        chars parameter to read a specific number of chars to avoid decoding
        errors. If size/chars is unspecified or negative all bytes will be read.

        :param int size:
            The number of bytes to download from the stream. Leave unspecified
            or set negative to download all bytes.
        :keyword Optional[int] chars:
            The number of chars to download from the stream. Leave unspecified
            or set negative to download all chars. Note, this can only be used
            when encoding is specified on `download_blob`.
        :returns:
            The requested data as bytes or a string if encoding was specified. If
            the return value is empty, there is no more data to read.
        :rtype: T
        """
        if size > -1 and self._encoding:
            warnings.warn(
                "Size parameter specified with text encoding enabled. It is recommended to use chars "
                "to read a specific number of characters instead."
            )
        if size > -1 and chars is not None:
            raise ValueError("Cannot specify both size and chars.")
        if not self._encoding and chars is not None:
            raise ValueError("Must specify encoding to read chars.")
        if self._text_mode and size > -1:
            raise ValueError("Stream has been partially read in text mode. Please use chars.")
        if self._text_mode is False and chars is not None:
            raise ValueError("Stream has been partially read in bytes mode. Please use size.")

        # Empty blob or already read to the end
        if (size == 0 or chars == 0 or
                (self._download_complete and self._current_content_offset >= len(self._current_content))):
            return b'' if not self._encoding else ''  # type: ignore [return-value]

        if not self._text_mode and chars is not None and self._encoding is not None:
            self._text_mode = True
            self._decoder = codecs.getincrementaldecoder(self._encoding)('strict')
            self._current_content = self._decoder.decode(
                cast(bytes, self._current_content), final=self._download_complete)
        elif self._text_mode is None:
            self._text_mode = False

        output_stream: Union[BytesIO, StringIO]
        if self._text_mode:
            output_stream = StringIO()
            size = chars if chars else sys.maxsize
        else:
            output_stream = BytesIO()
            size = size if size > 0 else sys.maxsize
        readall = size == sys.maxsize
        count = 0

        # Start by reading from current_content
        start = self._current_content_offset
        length = min(len(self._current_content) - self._current_content_offset, size - count)
        read = output_stream.write(self._current_content[start:start + length])  # type: ignore [arg-type]

        count += read
        self._current_content_offset += read
        self._read_offset += read
        await self._check_and_report_progress()

        remaining = size - count
        if remaining > 0 and not self._download_complete:
            # Create a downloader than can download the rest of the file
            start = self._download_start + self._download_offset
            end = self._download_start + self.size

            parallel = self._max_concurrency > 1
            downloader = _AsyncChunkDownloader(
                client=self._clients.blob,
                non_empty_ranges=self._non_empty_ranges,
                total_size=self.size,
                chunk_size=self._config.max_chunk_get_size,
                current_progress=self._read_offset,
                start_range=start,
                end_range=end,
                stream=output_stream,
                parallel=parallel,
                validate_content=self._validate_content,
                encryption_options=self._encryption_options,
                encryption_data=self._encryption_data,
                use_location=self._location_mode,
                progress_hook=self._progress_hook,
                **self._request_options
            )
            self._first_chunk = False

            # When reading all data, have the downloader read everything into the stream.
            # Else, read one chunk at a time (using the downloader as an iterator) until
            # the requested size is reached.
            chunks_iter = downloader.get_chunk_offsets()
            if readall and not self._text_mode:
                running_futures: Any = [
                    asyncio.ensure_future(downloader.process_chunk(d))
                    for d in islice(chunks_iter, 0, self._max_concurrency)
                ]
                while running_futures:
                    # Wait for some download to finish before adding a new one
                    done, running_futures = await asyncio.wait(
                        running_futures, return_when=asyncio.FIRST_COMPLETED)
                    try:
                        for task in done:
                            task.result()
                    except HttpResponseError as error:
                        process_storage_error(error)
                    try:
                        for _ in range(0, len(done)):
                            next_chunk = next(chunks_iter)
                            running_futures.add(asyncio.ensure_future(downloader.process_chunk(next_chunk)))
                    except StopIteration:
                        break

                if running_futures:
                    # Wait for the remaining downloads to finish
                    done, _running_futures = await asyncio.wait(running_futures)
                    try:
                        for task in done:
                            task.result()
                    except HttpResponseError as error:
                        process_storage_error(error)

                self._complete_read()

            else:
                while (chunk := next(chunks_iter, None)) is not None and remaining > 0:
                    chunk_data, content_length = await downloader.yield_chunk(chunk)
                    self._download_offset += len(chunk_data)
                    self._raw_download_offset += content_length
                    if self._text_mode and self._decoder is not None:
                        self._current_content = self._decoder.decode(chunk_data, final=self._download_complete)
                    else:
                        self._current_content = chunk_data

                    if remaining < len(self._current_content):
                        read = output_stream.write(self._current_content[:remaining])  # type: ignore [arg-type]
                    else:
                        read = output_stream.write(self._current_content)  # type: ignore [arg-type]

                    self._current_content_offset = read
                    self._read_offset += read
                    remaining -= read
                    await self._check_and_report_progress()

        data = output_stream.getvalue()
        if not self._text_mode and self._encoding:
            try:
                # This is technically incorrect to do, but we have it for backwards compatibility.
                data = cast(bytes, data).decode(self._encoding)
            except UnicodeDecodeError:
                warnings.warn(
                    "Encountered a decoding error while decoding blob data from a partial read. "
                    "Try using the `chars` keyword instead to read in text mode."
                )
                raise

        return data  # type: ignore [return-value]

    async def readall(self) -> T:
        """
        Read the entire contents of this blob.
        This operation is blocking until all data is downloaded.

        :returns: The requested data as bytes or a string if encoding was specified.
        :rtype: T
        """
        return await self.read()

    async def readinto(self, stream: IO[bytes]) -> int:
        """Download the contents of this blob to a stream.

        :param IO[bytes] stream:
            The stream to download to. This can be an open file-handle,
            or any writable stream. The stream must be seekable if the download
            uses more than one parallel connection.
        :returns: The number of bytes read.
        :rtype: int
        """
        if self._text_mode:
            raise ValueError("Stream has been partially read in text mode. readinto is not supported in text mode.")
        if self._encoding:
            warnings.warn("Encoding is ignored with readinto as only byte streams are supported.")

        # the stream must be seekable if parallel download is required
        parallel = self._max_concurrency > 1
        if parallel:
            error_message = "Target stream handle must be seekable."
            if sys.version_info >= (3,) and not stream.seekable():
                raise ValueError(error_message)

            try:
                stream.seek(stream.tell())
            except (NotImplementedError, AttributeError) as exc:
                raise ValueError(error_message) from exc

        # If some data has been streamed using `read`, only stream the remaining data
        remaining_size = self.size - self._read_offset
        # Already read to the end
        if remaining_size <= 0:
            return 0

        # Write the current content to the user stream
        current_remaining = len(self._current_content) - self._current_content_offset
        start = self._current_content_offset
        count = stream.write(cast(bytes, self._current_content[start:start + current_remaining]))

        self._current_content_offset += count
        self._read_offset += count
        if self._progress_hook:
            await self._progress_hook(self._read_offset, self.size)

        # If all the data was already downloaded/buffered
        if self._download_complete:
            return remaining_size

        data_start = self._download_start + self._read_offset
        data_end = self._download_start + self.size

        downloader = _AsyncChunkDownloader(
            client=self._clients.blob,
            non_empty_ranges=self._non_empty_ranges,
            total_size=self.size,
            chunk_size=self._config.max_chunk_get_size,
            current_progress=self._read_offset,
            start_range=data_start,
            end_range=data_end,
            stream=stream,
            parallel=parallel,
            validate_content=self._validate_content,
            encryption_options=self._encryption_options,
            encryption_data=self._encryption_data,
            use_location=self._location_mode,
            progress_hook=self._progress_hook,
            **self._request_options
        )

        dl_tasks = downloader.get_chunk_offsets()
        running_futures = {
            asyncio.ensure_future(downloader.process_chunk(d))
            for d in islice(dl_tasks, 0, self._max_concurrency)
        }
        while running_futures:
            # Wait for some download to finish before adding a new one
            done, running_futures = await asyncio.wait(
                running_futures, return_when=asyncio.FIRST_COMPLETED)
            try:
                for task in done:
                    task.result()
            except HttpResponseError as error:
                process_storage_error(error)
            try:
                for _ in range(0, len(done)):
                    next_chunk = next(dl_tasks)
                    running_futures.add(asyncio.ensure_future(downloader.process_chunk(next_chunk)))
            except StopIteration:
                break

        if running_futures:
            # Wait for the remaining downloads to finish
            done, _running_futures = await asyncio.wait(running_futures)
            try:
                for task in done:
                    task.result()
            except HttpResponseError as error:
                process_storage_error(error)

        self._complete_read()
        return remaining_size

    def _complete_read(self):
        """Adjusts all offsets to the end of the download."""
        self._download_offset = self.size
        self._raw_download_offset = self.size
        self._read_offset = self.size
        self._current_content_offset = len(self._current_content)

    async def _check_and_report_progress(self):
        """Reports progress if necessary."""
        # Only report progress at the end of each chunk and use download_offset to always report
        # progress in terms of (approximate) byte count.
        if self._progress_hook and self._current_content_offset == len(self._current_content):
            await self._progress_hook(self._download_offset, self.size)

    async def content_as_bytes(self, max_concurrency=1):
        """DEPRECATED: Download the contents of this file.

        This operation is blocking until all data is downloaded.

        This method is deprecated, use func:`readall` instead.

        :param int max_concurrency:
            The number of parallel connections with which to download.
        :returns: The contents of the file as bytes.
        :rtype: bytes
        """
        warnings.warn(
            "content_as_bytes is deprecated, use readall instead",
            DeprecationWarning
        )
        if self._text_mode:
            raise ValueError("Stream has been partially read in text mode. "
                             "content_as_bytes is not supported in text mode.")

        self._max_concurrency = max_concurrency
        return await self.readall()

    async def content_as_text(self, max_concurrency=1, encoding="UTF-8"):
        """DEPRECATED: Download the contents of this blob, and decode as text.

        This operation is blocking until all data is downloaded.

        This method is deprecated, use func:`readall` instead.

        :param int max_concurrency:
            The number of parallel connections with which to download.
        :param str encoding:
            Test encoding to decode the downloaded bytes. Default is UTF-8.
        :returns: The content of the file as a str.
        :rtype: str
        """
        warnings.warn(
            "content_as_text is deprecated, use readall instead",
            DeprecationWarning
        )
        if self._text_mode:
            raise ValueError("Stream has been partially read in text mode. "
                             "content_as_text is not supported in text mode.")

        self._max_concurrency = max_concurrency
        self._encoding = encoding
        return await self.readall()

    async def download_to_stream(self, stream, max_concurrency=1):
        """DEPRECATED: Download the contents of this blob to a stream.

        This method is deprecated, use func:`readinto` instead.

        :param IO[T] stream:
            The stream to download to. This can be an open file-handle,
            or any writable stream. The stream must be seekable if the download
            uses more than one parallel connection.
        :param int max_concurrency:
            The number of parallel connections with which to download.
        :returns: The properties of the downloaded blob.
        :rtype: Any
        """
        warnings.warn(
            "download_to_stream is deprecated, use readinto instead",
            DeprecationWarning
        )
        if self._text_mode:
            raise ValueError("Stream has been partially read in text mode. "
                             "download_to_stream is not supported in text mode.")

        self._max_concurrency = max_concurrency
        await self.readinto(stream)
        return self.properties<|MERGE_RESOLUTION|>--- conflicted
+++ resolved
@@ -22,13 +22,9 @@
 from azure.core.exceptions import HttpResponseError
 
 from .._shared.request_handlers import validate_and_format_range_headers
-<<<<<<< HEAD
-from .._shared.response_handlers import process_storage_error, parse_length_from_content_range
+from .._shared.response_handlers import parse_length_from_content_range, process_storage_error
 from .._shared.streams_async import StructuredMessageDecodeStream
 from .._shared.validation import ChecksumAlgorithm, SM_HEADER_V1_CRC64
-=======
-from .._shared.response_handlers import parse_length_from_content_range, process_storage_error
->>>>>>> b5917d5f
 from .._deserialize import deserialize_blob_properties, get_page_ranges_result
 from .._download import process_range_and_offset, _ChunkDownloader
 from .._encryption import (
@@ -49,8 +45,12 @@
 T = TypeVar('T', bytes, str)
 
 
-<<<<<<< HEAD
-async def process_content(download, start_offset, end_offset, encryption, validate_content):
+async def process_content(
+        download: Any,
+        start_offset: int,
+        end_offset: int,
+        encryption: Dict[str, Any],
+        validate_content: Any) -> bytes:
     if download is None:
         raise ValueError("Response cannot be None.")
 
@@ -62,12 +62,6 @@
     else:
         content = download.response.body()
 
-=======
-async def process_content(data: Any, start_offset: int, end_offset: int, encryption: Dict[str, Any]) -> bytes:
-    if data is None:
-        raise ValueError("Response cannot be None.")
-    content = cast(bytes, data.response.body())
->>>>>>> b5917d5f
     if encryption.get('key') is not None or encryption.get('resolver') is not None:
         try:
             return decrypt_blob(
@@ -417,14 +411,9 @@
                 # request a range, do a regular get request in order to get
                 # any properties.
                 try:
-<<<<<<< HEAD
-                    _, response = await self._clients.blob.download(
+                    _, response = cast(Tuple[Optional[Any], Any], await self._clients.blob.download(
                         validate_content=True if md5_validation else None,
                         structured_body_type=structured_body_type,
-=======
-                    _, response = cast(Tuple[Optional[Any], Any], await self._clients.blob.download(
-                        validate_content=self._validate_content,
->>>>>>> b5917d5f
                         data_stream_total=0,
                         download_stream_current=0,
                         **self._request_options))
