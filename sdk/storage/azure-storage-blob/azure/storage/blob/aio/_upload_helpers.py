# -------------------------------------------------------------------------
# Copyright (c) Microsoft Corporation. All rights reserved.
# Licensed under the MIT License. See License.txt in the project root for
# license information.
# --------------------------------------------------------------------------

import inspect
from io import SEEK_SET, UnsupportedOperation
from typing import Any, cast, Dict, IO, Optional, TypeVar, TYPE_CHECKING

from azure.core.exceptions import HttpResponseError, ResourceModifiedError

<<<<<<< HEAD
from .._shared.response_handlers import process_storage_error, return_response_headers
from .._shared.uploads_async import (
    upload_data_chunks,
    upload_substream_blocks,
    BlockBlobChunkUploader,
    PageBlobChunkUploader,
    AppendBlobChunkUploader
)
from .._shared.validation import calculate_crc64_bytes, calculate_md5, ChecksumAlgorithm
from .._generated.models import (
    BlockLookupList,
    AppendPositionAccessConditions,
    ModifiedAccessConditions,
)
=======
>>>>>>> b5917d5f
from ._encryption_async import GCMBlobEncryptionStream
from .._encryption import (
    encrypt_blob,
    get_adjusted_upload_size,
    get_blob_encryptor_and_padder,
    generate_blob_encryption_data,
    _ENCRYPTION_PROTOCOL_V1,
    _ENCRYPTION_PROTOCOL_V2
)
from .._generated.models import (
    AppendPositionAccessConditions,
    BlockLookupList,
    ModifiedAccessConditions
)
from .._shared.response_handlers import process_storage_error, return_response_headers
from .._shared.uploads_async import (
    AppendBlobChunkUploader,
    BlockBlobChunkUploader,
    PageBlobChunkUploader,
    upload_data_chunks,
    upload_substream_blocks
)
from .._upload_helpers import _any_conditions, _convert_mod_error

if TYPE_CHECKING:
    from .._generated.aio.operations import AppendBlobOperations, BlockBlobOperations, PageBlobOperations
    from .._shared.models import StorageConfiguration
    BlobLeaseClient = TypeVar("BlobLeaseClient")


async def upload_block_blob(  # pylint: disable=too-many-locals, too-many-statements
    client: "BlockBlobOperations",
    stream: IO,
    overwrite: bool,
    encryption_options: Dict[str, Any],
    blob_settings: "StorageConfiguration",
    headers: Dict[str, Any],
    validate_content: bool,
    max_concurrency: Optional[int],
    length: Optional[int] = None,
    **kwargs: Any
) -> Dict[str, Any]:
    try:
        if not overwrite and not _any_conditions(**kwargs):
            kwargs['modified_access_conditions'].if_none_match = '*'
        adjusted_count = length
        if (encryption_options.get('key') is not None) and (adjusted_count is not None):
            adjusted_count = get_adjusted_upload_size(adjusted_count, encryption_options['version'])
        blob_headers = kwargs.pop('blob_headers', None)
        tier = kwargs.pop('standard_blob_tier', None)
        blob_tags_string = kwargs.pop('blob_tags_string', None)

        immutability_policy = kwargs.pop('immutability_policy', None)
        immutability_policy_expiry = None if immutability_policy is None else immutability_policy.expiry_time
        immutability_policy_mode = None if immutability_policy is None else immutability_policy.policy_mode
        legal_hold = kwargs.pop('legal_hold', None)
        progress_hook = kwargs.pop('progress_hook', None)

        # Do single put if the size is smaller than config.max_single_put_size
        if adjusted_count is not None and (adjusted_count <= blob_settings.max_single_put_size):
            data = stream.read(length or -1)
            if inspect.isawaitable(data):
                data = await data
            if not isinstance(data, bytes):
                raise TypeError('Blob data should be of type bytes.')

            if encryption_options.get('key'):
                if not isinstance(data, bytes):
                    raise TypeError('Blob data should be of type bytes.')
                encryption_data, data = encrypt_blob(data, encryption_options['key'], encryption_options['version'])
                headers['x-ms-meta-encryptiondata'] = encryption_data

<<<<<<< HEAD
            content_md5 = None
            if validate_content == ChecksumAlgorithm.MD5:
                content_md5 = calculate_md5(data)
            content_crc64 = None
            if validate_content == ChecksumAlgorithm.CRC64:
                content_crc64 = calculate_crc64_bytes(data)

            response = await client.upload(
                body=data,
=======
            response = cast(Dict[str, Any], await client.upload(
                body=data,  # type: ignore [arg-type]
>>>>>>> b5917d5f
                content_length=adjusted_count,
                blob_http_headers=blob_headers,
                headers=headers,
                cls=return_response_headers,
                data_stream_total=adjusted_count,
                upload_stream_current=0,
                tier=tier.value if tier else None,
                blob_tags_string=blob_tags_string,
                immutability_policy_expiry=immutability_policy_expiry,
                immutability_policy_mode=immutability_policy_mode,
                legal_hold=legal_hold,
<<<<<<< HEAD
                validate_content=validate_content if validate_content is True else None,
                transactional_content_md5=content_md5,
                transactional_content_crc64=content_crc64,
                **kwargs)
=======
                **kwargs))
>>>>>>> b5917d5f

            if progress_hook:
                await progress_hook(adjusted_count, adjusted_count)

            return response

        use_original_upload_path = blob_settings.use_byte_buffer or \
            validate_content or encryption_options.get('required') or \
            blob_settings.max_block_size < blob_settings.min_large_block_upload_threshold or \
            hasattr(stream, 'seekable') and not stream.seekable() or \
            not hasattr(stream, 'seek') or not hasattr(stream, 'tell')

        if use_original_upload_path:
            total_size = length
            encryptor, padder = None, None
            if encryption_options and encryption_options.get('key'):
                cek, iv, encryption_metadata = generate_blob_encryption_data(
                    encryption_options['key'],
                    encryption_options['version'])
                headers['x-ms-meta-encryptiondata'] = encryption_metadata

                if encryption_options['version'] == _ENCRYPTION_PROTOCOL_V1:
                    encryptor, padder = get_blob_encryptor_and_padder(cek, iv, True)

                # Adjust total_size for encryption V2
                if encryption_options['version'] == _ENCRYPTION_PROTOCOL_V2:
                    # Adjust total_size for encryption V2
                    total_size = adjusted_count
                    # V2 wraps the data stream with an encryption stream
                    if cek is None:
                        raise ValueError("Generate encryption metadata failed. 'cek' is None.")
                    stream = GCMBlobEncryptionStream(cek, stream)  # type: ignore [assignment]

            block_ids = await upload_data_chunks(
                service=client,
                uploader_class=BlockBlobChunkUploader,
                total_size=total_size,
                chunk_size=blob_settings.max_block_size,
                max_concurrency=max_concurrency,
                stream=stream,
                validate_content=validate_content,
                progress_hook=progress_hook,
                encryptor=encryptor,
                padder=padder,
                headers=headers,
                **kwargs
            )
        else:
            block_ids = await upload_substream_blocks(
                service=client,
                uploader_class=BlockBlobChunkUploader,
                total_size=length,
                chunk_size=blob_settings.max_block_size,
                max_concurrency=max_concurrency,
                stream=stream,
                validate_content=validate_content,
                progress_hook=progress_hook,
                headers=headers,
                **kwargs
            )

        block_lookup = BlockLookupList(committed=[], uncommitted=[], latest=[])
        block_lookup.latest = block_ids
        return cast(Dict[str, Any], await client.commit_block_list(
            block_lookup,
            blob_http_headers=blob_headers,
            cls=return_response_headers,
            validate_content=validate_content if validate_content is True else None,
            headers=headers,
            tier=tier.value if tier else None,
            blob_tags_string=blob_tags_string,
            immutability_policy_expiry=immutability_policy_expiry,
            immutability_policy_mode=immutability_policy_mode,
            legal_hold=legal_hold,
            **kwargs))
    except HttpResponseError as error:
        try:
            process_storage_error(error)
        except ResourceModifiedError as mod_error:
            if not overwrite:
                _convert_mod_error(mod_error)
            raise


async def upload_page_blob(
    client: "PageBlobOperations",
    overwrite: bool,
    encryption_options: Dict[str, Any],
    blob_settings: "StorageConfiguration",
    headers: Dict[str, Any],
    stream: IO,
    length: Optional[int] = None,
    validate_content: Optional[bool] = None,
    max_concurrency: Optional[int] = None,
    **kwargs: Any
) -> Dict[str, Any]:
    try:
        if not overwrite and not _any_conditions(**kwargs):
            kwargs['modified_access_conditions'].if_none_match = '*'
        if length is None or length < 0:
            raise ValueError("A content length must be specified for a Page Blob.")
        if length % 512 != 0:
            raise ValueError(f"Invalid page blob size: {length}. "
                             "The size must be aligned to a 512-byte boundary.")
        tier = None
        if kwargs.get('premium_page_blob_tier'):
            premium_page_blob_tier = kwargs.pop('premium_page_blob_tier')
            try:
                tier = premium_page_blob_tier.value
            except AttributeError:
                tier = premium_page_blob_tier

        if encryption_options and encryption_options.get('key'):
            cek, iv, encryption_data = generate_blob_encryption_data(
                encryption_options['key'],
                encryption_options['version'])
            headers['x-ms-meta-encryptiondata'] = encryption_data

        blob_tags_string = kwargs.pop('blob_tags_string', None)
        progress_hook = kwargs.pop('progress_hook', None)

        response = cast(Dict[str, Any], await client.create(
            content_length=0,
            blob_content_length=length,
            blob_sequence_number=None,  # type: ignore [arg-type]
            blob_http_headers=kwargs.pop('blob_headers', None),
            blob_tags_string=blob_tags_string,
            tier=tier,
            cls=return_response_headers,
            headers=headers,
            **kwargs))
        if length == 0:
            return cast(Dict[str, Any], response)

        if encryption_options and encryption_options.get('key'):
            if encryption_options['version'] == _ENCRYPTION_PROTOCOL_V1:
                encryptor, padder = get_blob_encryptor_and_padder(cek, iv, False)
                kwargs['encryptor'] = encryptor
                kwargs['padder'] = padder

        kwargs['modified_access_conditions'] = ModifiedAccessConditions(if_match=response['etag'])
        return cast(Dict[str, Any], await upload_data_chunks(
            service=client,
            uploader_class=PageBlobChunkUploader,
            total_size=length,
            chunk_size=blob_settings.max_page_size,
            stream=stream,
            max_concurrency=max_concurrency,
            validate_content=validate_content,
            progress_hook=progress_hook,
            headers=headers,
            **kwargs))

    except HttpResponseError as error:
        try:
            process_storage_error(error)
        except ResourceModifiedError as mod_error:
            if not overwrite:
                _convert_mod_error(mod_error)
            raise


async def upload_append_blob(  # pylint: disable=unused-argument
    client: "AppendBlobOperations",
    overwrite: bool,
    encryption_options: Dict[str, Any],
    blob_settings: "StorageConfiguration",
    headers: Dict[str, Any],
    stream: IO,
    length: Optional[int] = None,
    validate_content: Optional[bool] = None,
    max_concurrency: Optional[int] = None,
    **kwargs: Any
) -> Dict[str, Any]:
    try:
        if length == 0:
            return {}
        blob_headers = kwargs.pop('blob_headers', None)
        append_conditions = AppendPositionAccessConditions(
            max_size=kwargs.pop('maxsize_condition', None),
            append_position=None)
        blob_tags_string = kwargs.pop('blob_tags_string', None)
        progress_hook = kwargs.pop('progress_hook', None)

        try:
            if overwrite:
                await client.create(
                    content_length=0,
                    blob_http_headers=blob_headers,
                    headers=headers,
                    blob_tags_string=blob_tags_string,
                    **kwargs)
            return cast(Dict[str, Any], await upload_data_chunks(
                service=client,
                uploader_class=AppendBlobChunkUploader,
                total_size=length,
                chunk_size=blob_settings.max_block_size,
                stream=stream,
                max_concurrency=max_concurrency,
                validate_content=validate_content,
                append_position_access_conditions=append_conditions,
                progress_hook=progress_hook,
                headers=headers,
                **kwargs))
        except HttpResponseError as error:
            if error.response.status_code != 404:  # type: ignore [union-attr]
                raise
            # rewind the request body if it is a stream
            if hasattr(stream, 'read'):
                try:
                    # attempt to rewind the body to the initial position
                    stream.seek(0, SEEK_SET)
                except UnsupportedOperation as exc:
                    # if body is not seekable, then retry would not work
                    raise error from exc
            await client.create(
                content_length=0,
                blob_http_headers=blob_headers,
                headers=headers,
                blob_tags_string=blob_tags_string,
                **kwargs)
            return cast(Dict[str, Any], await upload_data_chunks(
                service=client,
                uploader_class=AppendBlobChunkUploader,
                total_size=length,
                chunk_size=blob_settings.max_block_size,
                stream=stream,
                max_concurrency=max_concurrency,
                validate_content=validate_content,
                append_position_access_conditions=append_conditions,
                progress_hook=progress_hook,
                headers=headers,
                **kwargs))
    except HttpResponseError as error:
        process_storage_error(error)<|MERGE_RESOLUTION|>--- conflicted
+++ resolved
@@ -10,23 +10,6 @@
 
 from azure.core.exceptions import HttpResponseError, ResourceModifiedError
 
-<<<<<<< HEAD
-from .._shared.response_handlers import process_storage_error, return_response_headers
-from .._shared.uploads_async import (
-    upload_data_chunks,
-    upload_substream_blocks,
-    BlockBlobChunkUploader,
-    PageBlobChunkUploader,
-    AppendBlobChunkUploader
-)
-from .._shared.validation import calculate_crc64_bytes, calculate_md5, ChecksumAlgorithm
-from .._generated.models import (
-    BlockLookupList,
-    AppendPositionAccessConditions,
-    ModifiedAccessConditions,
-)
-=======
->>>>>>> b5917d5f
 from ._encryption_async import GCMBlobEncryptionStream
 from .._encryption import (
     encrypt_blob,
@@ -49,6 +32,7 @@
     upload_data_chunks,
     upload_substream_blocks
 )
+from .._shared.validation import calculate_crc64_bytes, calculate_md5, ChecksumAlgorithm
 from .._upload_helpers import _any_conditions, _convert_mod_error
 
 if TYPE_CHECKING:
@@ -99,7 +83,6 @@
                 encryption_data, data = encrypt_blob(data, encryption_options['key'], encryption_options['version'])
                 headers['x-ms-meta-encryptiondata'] = encryption_data
 
-<<<<<<< HEAD
             content_md5 = None
             if validate_content == ChecksumAlgorithm.MD5:
                 content_md5 = calculate_md5(data)
@@ -107,12 +90,8 @@
             if validate_content == ChecksumAlgorithm.CRC64:
                 content_crc64 = calculate_crc64_bytes(data)
 
-            response = await client.upload(
-                body=data,
-=======
             response = cast(Dict[str, Any], await client.upload(
                 body=data,  # type: ignore [arg-type]
->>>>>>> b5917d5f
                 content_length=adjusted_count,
                 blob_http_headers=blob_headers,
                 headers=headers,
@@ -124,14 +103,10 @@
                 immutability_policy_expiry=immutability_policy_expiry,
                 immutability_policy_mode=immutability_policy_mode,
                 legal_hold=legal_hold,
-<<<<<<< HEAD
                 validate_content=validate_content if validate_content is True else None,
                 transactional_content_md5=content_md5,
                 transactional_content_crc64=content_crc64,
-                **kwargs)
-=======
                 **kwargs))
->>>>>>> b5917d5f
 
             if progress_hook:
                 await progress_hook(adjusted_count, adjusted_count)
