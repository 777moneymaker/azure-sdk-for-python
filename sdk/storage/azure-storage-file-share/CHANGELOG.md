# Release History

## 12.21.0b1 (Unreleased)
<<<<<<< HEAD

### Features Added

## 12.20.0 (Unreleased)
=======
>>>>>>> ba31df52

### Features Added

## 12.20.0 (2024-11-13)

### Features Added
- Stable release of features from 12.20.0b1

## 12.20.0b1 (2024-10-10)

### Features Added
- Added support for service version 2025-01-05.
- Added support to specify `Premium` enum value in `access_tier` for `create_share` and `set_share_properties` APIs.
- Added `file_permission_format` to specify permission format for File's `copy_file` API.
- Added support for provisioned V2 billing model, including `provisioned_iops` and `provisioned_bandwidth_mibps` for 
`ShareClient` and `ShareServiceClient`'s `create_share` APIs; `provisioned_max_iops` and `provisioned_max_bandwidth_mibps`
for `ShareClient`'s `set_share_properties` API; and retrieve `included_burst_iop`, `max_burst_credits_for_iops`, 
`next_provisioned_iops_downgrade` and `next_provisioned_bandwidth_downgrade` through `get_share_properties` API. 
`ShareServiceClient`'s `list_shares` API returns the new properties through `get_share_properties` for each share.

## 12.19.0 (2024-10-08)

### Features Added
- Updated type hints across the entire package and enabled MyPy to run during CI. Some public types may have been adjusted if they were previously erroneous or incomplete.

## 12.18.0 (2024-09-17)

### Features Added
- Stable release of features from 12.18.0b1

## 12.18.0b1 (2024-08-07)

### Features Added
- Added support for service version 2024-11-04.
- Added support for Entra ID authentication for all data plane file operations that were previously not enabled.
- Added support to set `paid_bursting_enabled`, `paid_bursting_bandwidth_mibps`, and `paid_bursting_iops` for Share's
`create_share` and `set_share_properties` APIs, and also retrieve them on the `get_share_properties` API.
- Added `file_permission_format` to specify permission format for Share's `create_permission_for_share` and
`get_permission_for_share` APIs; File's `create_file`, `rename_file`, and `set_http_headers` APIs; and
Directory's `rename_directory` and `set_http_headers` APIs.

### Other Changes
- Bumped minimum `azure-core` dependency to 1.30.0.

## 12.17.0 (2024-07-18)

### Features Added
- Stable release of features from 12.17.0b1

## 12.17.0b1 (2024-06-11)

### Features Added
- Added a more descriptive authorization error message when facing authorization errors.

## 12.16.0 (2024-05-07)

### Features Added
- Stable release of features from 12.16.0b1

## 12.16.0b1 (2024-04-16)

This version and all future versions will require Python 3.8+. Python 3.7 is no longer supported.

### Features Added
- Added `exists` method to `ShareFileClient` to check if a file exists.
- Added support for service version 2024-05-04.
- The `services` parameter has been added to the `generate_account_sas` API, which enables the ability to generate SAS
tokens to be used with multiple services. By default, the SAS token service scope will default to the current service.
- Added `client_name` property to `Handle`.
- Added support for `support_rename` to `get_ranges_diff()`

### Bugs Fixed
- Fixed an issue where the `ShareDirectoryClient` returned by `get_subdirectory_client` with a `ShareDirectoryClient`
pointing to the root of the file share would raise an `InvalidResourceName` on any operations.
- Bumped dependency of `typing-extensions` to `>=4.6.0` to avoid potential `TypeError` with `typing.TypeVar` on
Python 3.12.
- Fixed an issue where authentication errors could raise `AttributeError` instead of `ClientAuthenticationError` when
using async OAuth credentials.
- Fixed an issue where parameter `delete_snapshots` to `delete_share` API did not support all possible enums. This change
makes `delete_snapshots` now accept string literals 'include' and 'include-leased'.
- Fixed an issue where specifying datetime objects with less than 7 digits of precision as input could incorrectly raise
`InvalidHeaderValue` due to improper precision parsing.

## 12.15.0 (2023-11-07)

### Features Added
- Stable release of features from 12.15.0b1

## 12.15.0b1 (2023-10-17)

### Features Added
- Added support for service version 2023-11-03.
- Added `audience` as an optional keyword that can be specified on APIs that have a `credential` parameter. This
keyword only has an effect when the credential provided is of type `TokenCredential`.

## 12.14.2 (2023-10-10)

### Bugs Fixed
- Fixed an issue when an invalid type was provided for `credential` during client construction, the
`__str__` of the object would be present in the exception message and therefore potentially logged.

## 12.14.1 (2023-09-13)

### Bugs Fixed
- Fixed breaking `KeyError: 'sdk_moniker'` in `create_configuration`.
NOTE: This is not an exported method and therefore should not be imported/called directly.

## 12.14.0 (2023-09-12)

### Features Added
- Stable release of features from 12.14.0b1

## 12.14.0b1 (2023-08-08)

### Features Added
- Added support for service versions 2023-05-03 and 2023-08-03.

## 12.13.0 (2023-07-11)

### Features Added
- Stable release of features from 12.13.0b1

## 12.13.0b1 (2023-05-30)

### Features Added
- Added support for service version 2023-01-03.
- Added `access_rights` property to `Handle`.

## 12.12.0 (2023-04-12)

### Features Added
- Stable release of features from 12.12.0b1

## 12.12.0b1 (2023-03-28)

### Features Added
- Added support for service version 2022-11-02.
- Added support for `TokenCredential` to be used for authentication. A `TokenCredential` can be provided for the
`credential` parameter to any client constructor. **Note:** When using a `TokenCredential`, the new keyword parameter
`token_intent` is **required** and must be provided. Additionally, this form of authentication is only supported for
certain operations in the Data Plane SDK.
- Added support for `allow_trailing_dot` and `allow_source_trailing_dot` on client construction. When
`allow_trailing_dot` is provided, the service will not silently remove any trailing `.` character from directory/file
names for all operations made from that client. `allow_source_trailing_dot` will apply this same rule to source files
when performing a rename or copy operation.

## 12.11.1 (2023-03-08)

### Bugs Fixed
- Fixed "duplicate type signatures" MyPy error.

## 12.11.0 (2023-02-22)

### Features Added
- Stable release of features from 12.11.0b1

## 12.11.0b1 (2023-02-02)

### Features Added
- Added support for service version 2021-12-02.
- Added support for file and directory paths that contain invalid XML characters. When listing or fetching properties,
the service will encode illegal characters and the SDK will now automatically decode them.
- Added support for `AsyncIterable` as data type for async file upload.

### Bugs Fixed
- Fixed an issue where keyword `name_starts_with` was not being passed to the service properly for the `list_shares` async API

### Other Changes
- Removed `msrest` dependency.
- Added `typing-extensions>=4.0.1` as a dependency.
- Added `isodate>=0.6.1` as a dependency.
- Added extra dependency `aio` for installing optional async dependencies. Use `pip install azure-storage-file-share[aio]` to install.

## 12.10.1 (2022-10-18)

### Bugs Fixed
- Fixed possible `ValueError` for invalid content range that gets raised when downloading empty files through Azurite.

## 12.10.0 (2022-10-11)

### Features Added
- Stable release of features from 12.10.0b1.

### Bugs Fixed
- Fixed an issue where calling `download_file` with an invalid base64-encoded account key would raise an
`AttributeError` rather than the proper `AzureSigningError`.

### Other Changes
- Changed the default value for `read_timeout` to 60 seconds for all clients.

## 12.10.0b1 (2022-08-23)

This version and all future versions will require Python 3.7+. Python 3.6 is no longer supported.

### Features Added
- Added support for `AzureNamedKeyCredential` as a valid `credential` type.

## 12.9.0 (2022-07-07)

### Features Added
- Stable release of features from 12.9.0b1.
- Added support for progress tracking to `upload_file()` and `download_file()` via a new optional callback, `progress_hook`.

## 12.9.0b1 (2022-06-15)

### Features Added
- Added support for `file_change_time` to `start_copy_from_url` API

## 12.8.0 (2022-05-09)

### Features Added
- Stable release of features from 12.8.0b1.

### Bugs Fixed
- Fixed a bug, introduced in the previous beta release, that caused Authentication errors when attempting to use
an Account SAS with certain service level operations.

## 12.8.0b1 (2022-04-14)

### Features Added
- Added support for service version 2021-06-08.
- Added support for missing parameters on `create_directory()` including `file_attributes`, `file_creation_time`,
`file_last_write_time`, `file_permission` and `file_permission_key`.
- Added support for setting `content_type` on `rename_file()`.
- Added support for setting `file_change_time` on `create_directory()`, `set_http_headers()` (directory)
`rename_directory()`, `create_file()`, `set_http_headers()` (file) and `rename_file()`.
- Added support for setting `file_last_write_mode` on `upload_range()` and `upload_range_from_url()`
with possible values of `Now` or `Preserve`.

### Bugs Fixed
- Updated `create_share()` docstring to have the correct return-type of `None`

## 12.7.0 (2022-03-08)

This version and all future versions will require Python 3.6+. Python 2.7 is no longer supported.

### Stable release of preview features
- Added support for service version 2021-02-12, 2021-04-10.
- Added support for premium file share provisioned_bandwidth property.
- Added support for checking if a directory exists using `exists()`.
- Added support for `rename_directory()` and `rename_file()`.
- Added support for `Create (c)` SAS permission for Share SAS.

### Bugs Fixed
- Fixed a bug where `start_copy_from_url()` was not sending the `ignore_read_only` parameter correctly.

## 12.7.0b2 (2022-02-08)

This version and all future versions will require Python 3.6+. Python 2.7 is no longer supported.

### Features Added
- Added support for service version 2021-04-10.
- Added support for `rename_directory()` and `rename_file()`.
- Added support for `Create (c)` SAS permission for Share SAS.

### Bugs Fixed
- Update `azure-core` dependency to avoid inconsistent dependencies from being installed.
- Fixed a bug, that was introduced in the previous beta release, where `generate_account_sas()`
was not generating the proper SAS signature.

## 12.7.0b1 (2021-12-13)

### Features Added
- Added support for service version 2021-02-12.
- Added support for premium file share provisioned_bandwidth property.
- Added support for checking if a directory exists using `exists()`.

## 12.6.0 (2021-09-15)
**Stable release of preview features**
- Added support for service version 2020-10-02 (STG78)
- Added OAuth support for file copy source.

## 12.6.0b1 (2021-07-27)
**New features**
- Added OAuth support for file copy source.

**Fixes**
- Ensured that download fails if file modified mid download

## 12.5.0 (2021-06-09)
**New features**
- Added support for lease operation on a share, eg. acquire_lease

## 12.5.0b1 (2021-05-12)
**New features**
- Added support for lease operation on a share, eg. acquire_lease

## 12.4.2 (2021-04-20)
**Fixes**
- Make `AccountName`, `AccountKey` etc. in conn_str case insensitive
- Fixed `downloader.chunks()` return chunks in different size (#9419, #15648)
- Fixed unclosed `ThreadPoolExecutor` (#8955)

## 12.4.1 (2021-01-20)
**Fixes**
- Fixed msrest dependency issue (#16250)

## 12.4.0 (2021-01-13)
**Stable release of preview features**
- Added support for enabling root squash and share protocols for file share.
- Added support for `AzureSasCredential` to allow SAS rotation in long living clients.

## 12.4.0b1 (2020-12-07)
**New features**
- Added support for enabling root squash and share protocols for file share.


## 12.3.0 (2020-11-10)
**Stable release of preview features**
- Preview feature enabling SMB Multichannel for the share service.
- Preview feature `get_ranges` on ShareFileClient

**New features**
- Added `set_share_properties` which allows setting share tier.

**Notes**
- Updated dependency `azure-core` from  azure-core<2.0.0,>=1.2.2 to azure-core<2.0.0,>=1.9.0 to get continuation_token attr on AzureError.

## 12.3.0b1 (2020-10-02)
**New features**
- Added support for enabling SMB Multichannel for the share service.
- Added support for leasing a share.
- Added support for getting the range diff between current file and a snapshot as well as getting the diff between two file snapshots.


## 12.2.0 (2020-08-13)
**Stable release of preview features**
- Preview feature `undelete_share` on FileShareServiceClient.

## 12.2.0b1 (2020-07-07)
**New features**
- Added `undelete_share` on FileShareServiceClient so that users can restore deleted share on share soft delete enabled account. Users can also list deleted shares when `list_shares` by specifying `include_deleted=True`.

## 12.1.2
**Fixes**
- Improve the performance of upload when using max_concurrency

## 12.1.1 (2020-03-10)

**Notes**
- The `StorageUserAgentPolicy` is now replaced with the `UserAgentPolicy` from azure-core. With this, the custom user agents are now added as a prefix instead of being appended.

## 12.1.0

**New features**
- Added support for the 2019-07-07 service version, and added `api_version` parameter to clients.
- `ShareLeaseClient` was introduced to both sync and async versions of the SDK, which allows users to perform operations on file leases.
- `failed_handles_count` info was included in `close_handle` and `close_all_handles` result.
- Added support for obtaining premium file properties in `list_shares` and `get_share_properties`.
- Added support for additional `start_copy_from_url` parameters - `file_permission`, `permission_key`, `file_attributes`, `file_creation_time`, `file_last_write_time`, `ignore_read_only`, and `set_archive_attribute`.

**Fixes and improvements**
- Fixed a bug: `clear_range` API was not working.

**Fixes**
- Responses are always decoded as UTF8

## 12.0.0

**New features**
- Added `delete_directory` method to the `share_client`.
- All the clients now have a `close()` method to close the sockets opened by the client when using without a context manager.

**Fixes and improvements**
- Fixes a bug where determining length breaks while uploading a file when provided with an invalid fileno.

**Breaking changes**
- `close_handle(handle)` and `close_all_handles()` no longer return int. These functions return a dictionary which has the number of handles closed and number of handles failed to be closed.

## 12.0.0b5

**Important: This package was previously named azure-storage-file**

Going forward, to use this SDK, please install `azure-storage-file-share`.
Additionally:
- The namespace within the package has also been renamed to `azure.storage.fileshare`.
- `FileServiceClient` has been renamed to `ShareServiceClient`.
- `DirectoryClient` has been renamed to `ShareDirectoryClient`.
- `FileClient` has been renamed to `ShareFileClient`.

**Additional Breaking changes**

- `ShareClient` now accepts only `account_url` with mandatory a string param `share_name`.
To use a share_url, the method `from_share_url` must be used.
- `ShareDirectoryClient` now accepts only `account_url` with mandatory string params `share_name` and `directory_path`.
To use a directory_url, the method `from_directory_url` must be used.
- `ShareFileClient` now accepts only `account_url` with mandatory string params `share_name` and
`file_path`. To use a file_url, the method `from_file_url` must be used.
- `file_permission_key` parameter has been renamed to `permission_key`
- `set_share_access_policy` has required parameter `signed_identifiers`.
- `NoRetry` policy has been removed. Use keyword argument `retry_total=0` for no retries.
- Removed types that were accidentally exposed from two modules. Only `ShareServiceClient`, `ShareClient`, `ShareDirectoryClient` and `ShareFileClient` should be imported from azure.storage.fileshare.aio
- Some parameters have become keyword only, rather than positional. Some examples include:
  - `loop`
  - `max_concurrency`
  - `validate_content`
  - `timeout` etc.
- Client and model files have been made internal. Users should import from the top level modules `azure.storage.fileshare` and `azure.storage.fileshare.aio` only.
- The `generate_shared_access_signature` methods on each of `ShareServiceClient`, `ShareClient` and `ShareFileClient` have been replaced by module level functions `generate_account_sas`, `generate_share_sas` and `generate_file_sas`.
- `start_range` and `end_range` params are now renamed to and behave like`offset` and `length` in
the following APIs:
  - download_file
  - upload_range
  - upload_range_from_url
  - clear_range
  - get_ranges
- `StorageStreamDownloader` is no longer iterable. To iterate over the file data stream, use `StorageStreamDownloader.chunks`.
- The public attributes of `StorageStreamDownloader` have been limited to:
  - `name` (str): The name of the file.
  - `path` (str): The full path of the file.
  - `share` (str): The share the file will be downloaded from.
  - `properties` (`FileProperties`): The properties of the file.
  - `size` (int): The size of the download. Either the total file size, or the length of a subsection if specified. Previously called `download_size`.
- `StorageStreamDownloader` now has new functions:
  - `readall()`: Reads the complete download stream, returning bytes. This replaces the functions `content_as_bytes` and `content_as_text` which have been deprecated.
  - `readinto(stream)`: Download the complete stream into the supplied writable stream, returning the number of bytes written. This replaces the function `download_to_stream` which has been deprecated.
- `ShareFileClient.close_handles` and `ShareDirectoryClient.close_handles` have both been replaced by two functions each; `close_handle(handle)` and `close_all_handles()`. These functions are blocking and return integers (the number of closed handles) rather than polling objects.
- `get_service_properties` now returns a dict with keys consistent to `set_service_properties`

**New features**

- `ResourceTypes`, `NTFSAttributes`, and `Services` now have method `from_string` which takes parameters as a string.


## 12.0.0b4

**Breaking changes**

- Permission models.
  - `AccountPermissions`, `SharePermissions` and `FilePermissions` have been renamed to
  `AccountSasPermissions`, `ShareSasPermissions` and `FileSasPermissions` respectively.
  - enum-like list parameters have been removed from all three of them.
  - `__add__` and `__or__` methods are removed.
- `max_connections` is now renamed to `max_concurrency`.

**New features**

- `AccountSasPermissions`, `FileSasPermissions`, `ShareSasPermissions` now have method `from_string` which
takes parameters as a string.

## 12.0.0b3

**New features**
- Added upload_range_from_url API to write the bytes from one Azure File endpoint into the specified range of another Azure File endpoint.
- Added set_http_headers for directory_client, create_permission_for_share and get_permission_for_share APIs.
- Added optional parameters for smb properties related parameters for create_file*, create_directory* related APIs and set_http_headers API.
- Updated get_properties for directory and file so that the response has SMB properties.

**Dependency updates**
- Adopted [azure-core](https://pypi.org/project/azure-core/) 1.0.0b3
  - If you later want to revert to previous versions of azure-storage-file, or another Azure SDK
  library requiring azure-core 1.0.0b1 or azure-core 1.0.0b2, you must explicitly install
  the specific version of azure-core as well. For example:

  `pip install azure-core==1.0.0b2 azure-storage-file==12.0.0b2`

**Fixes and improvements**
- Fix where content-type was being added in the request when not mentioned explicitly.


## 12.0.0b2

**Breaking changes**
- Renamed `copy_file_from_url` to `start_copy_from_url` and changed behaviour to return a dictionary of copy properties rather than a polling object. Status of the copy operation can be retrieved with the `get_file_properties` operation.
- Added `abort_copy` operation to the `FileClient` class. This replaces the previous abort operation on the copy status polling operation.
- The behavior of listing operations has been modified:
    - The previous `marker` parameter has been removed.
    - The iterable response object now supports a `by_page` function that will return a secondary iterator of batches of results. This function supports a `continuation_token` parameter to replace the previous `marker` parameter.
- The new listing behaviour is also adopted by the `receive_messages` operation:
    - The receive operation returns a message iterator as before.
    - The returned iterator supports a `by_page` operation to receive messages in batches.

**New features**
- Added async APIs to subnamespace `azure.storage.file.aio`.
- Distributed tracing framework OpenCensus is now supported.

**Dependency updates**
- Adopted [azure-core](https://pypi.org/project/azure-core/) 1.0.0b2
  - If you later want to revert to azure-storage-file 12.0.0b1, or another Azure SDK
  library requiring azure-core 1.0.0b1, you must explicitly install azure-core
  1.0.0b1 as well. For example:

  `pip install azure-core==1.0.0b1 azure-storage-file==12.0.0b1`

**Fixes and improvements**
- Fix for closing file handles - continuation token was not being passed to subsequent calls.
- General refactor of duplicate and shared code.


## 12.0.0b1

Version 12.0.0b1 is the first preview of our efforts to create a user-friendly and Pythonic client library for Azure Storage Files. For more information about this, and preview releases of other Azure SDK libraries, please visit
https://aka.ms/azure-sdk-preview1-python.

**Breaking changes: New API design**
- Operations are now scoped to a particular client:
    - `FileServiceClient`: This client handles account-level operations. This includes managing service properties and listing the shares within an account.
    - `ShareClient`: The client handles operations for a particular share. This includes creating or deleting that share, as well as listing the directories within that share, and managing properties and metadata.
    - `DirectoryClient`: The client handles operations for a particular directory. This includes creating or deleting that directory, as well as listing the files and subdirectories, and managing properties and metadata.
    - `FileClient`: The client handles operations for a particular file. This includes creating or deleting that file, as well as upload and download data and managing properties.

    These clients can be accessed by navigating down the client hierarchy, or instantiated directly using URLs to the resource (account, share, directory or file).
    For full details on the new API, please see the [reference documentation](https://azure.github.io/azure-sdk-for-python/storage.html#azure-storage-file-share).
- The copy file operation now returns a polling object that can be used to check the status of the operation, as well as abort the operation.
- The `close_handles` operation now return a polling object that can be used to check the status of the operation.
- Download operations now return a streaming object that can download data in multiple ways:
    - Iteration: The streamer is an iterable object that will download and yield the content in chunks. Only supports single threaded download.
    - `content_as_bytes`: Return the entire file content as bytes. Blocking operation that supports multi-threaded download.
    - `content_as_text`: Return the entire file content as decoded text. Blocking operation that supports multi-threaded download.
    - `download_to_stream`: Download the entire content to an open stream handle (e.g. an open file). Supports multi-threaded download.
- New underlying REST pipeline implementation, based on the new `azure.core` library.
- Client and pipeline configuration is now available via keyword arguments at both the client level, and per-operation. See reference documentation for a full list of optional configuration arguments.
- New error hierarchy:
    - All service errors will now use the base type: `azure.core.exceptions.HttpResponseError`
    - The are a couple of specific exception types derived from this base type for common error scenarios:
        - `ResourceNotFoundError`: The resource (e.g. queue, message) could not be found. Commonly a 404 status code.
        - `ResourceExistsError`: A resource conflict - commonly caused when attempting to create a resource that already exists.
        - `ResourceModifiedError`: The resource has been modified (e.g. overwritten) and therefore the current operation is in conflict. Alternatively this may be raised if a condition on the operation is not met.
        - `ClientAuthenticationError`: Authentication failed.
- Operation `set_file_properties` has been renamed to `set_http_headers`.
- Operations `get_file_to_<output>` have been replaced with `download_file`. See above for download output options.
- Operations `create_file_from_<input>` have been replace with `upload_file`.
- Operations `get_share_acl` and `set_share_acl` have been renamed to `get_share_access_policy` and `set_share_access_policy`.
- Operation `set_share_properties` has been renamed to `set_share_quota`.
- Operation `snapshot_share` has been renamed to `create_snapshot`.
- Operation `copy_file` has been renamed to `copy_file_from_url`.
- No longer have specific operations for `get_metadata` - use `get_properties` instead.
- No longer have specific operations for `exists` - use `get_properties` instead.
- Operation `update_range` has been renamed to `upload_range`.

## 2.0.1
- Updated dependency on azure-storage-common.

## 2.0.0
- Support for 2018-11-09 REST version. Please see our REST API documentation and blogs for information about the related added features.
- Added an option to get share stats in bytes.
- Added support for listing and closing file handles.

## 1.4.0

- azure-storage-nspkg is not installed anymore on Python 3 (PEP420-based namespace package)

## 1.3.1

- Fixed design flaw where get_file_to_* methods buffer entire file when max_connections is set to 1.

## 1.3.0

- Support for 2018-03-28 REST version. Please see our REST API documentation and blog for information about the related added features.

## 1.2.0rc1

- Support for 2017-11-09 REST version. Please see our REST API documentation and blog for information about the related added features.

## 1.1.0

- Support for 2017-07-29 REST version. Please see our REST API documentation and blogs for information about the related added features.
- Error message now contains the ErrorCode from the x-ms-error-code header value.

## 1.0.0

- The package has switched from Apache 2.0 to the MIT license.
- Fixed bug where get_file_to_* cannot get a single byte when start_range and end_range are both equal to 0.
- Metadata keys are now case-preserving when fetched from the service. Previously they were made lower-case by the library.<|MERGE_RESOLUTION|>--- conflicted
+++ resolved
@@ -1,13 +1,6 @@
 # Release History
 
 ## 12.21.0b1 (Unreleased)
-<<<<<<< HEAD
-
-### Features Added
-
-## 12.20.0 (Unreleased)
-=======
->>>>>>> ba31df52
 
 ### Features Added
 
