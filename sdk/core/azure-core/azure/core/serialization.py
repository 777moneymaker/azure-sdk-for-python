# coding=utf-8
# --------------------------------------------------------------------------
# Copyright (c) Microsoft Corporation. All rights reserved.
# Licensed under the MIT License. See License.txt in the project root for
# license information.
# --------------------------------------------------------------------------
# pylint: disable=protected-access, arguments-differ, signature-differs, broad-except
# pyright: reportGeneralTypeIssues=false

import functools
import sys
import logging
import base64
import re
import copy
import typing
from datetime import datetime, date, time, timedelta, timezone
from json import JSONEncoder
import isodate
from azure.core.exceptions import DeserializationError
from azure.core import CaseInsensitiveEnumMeta
from azure.core.pipeline import PipelineResponse

if sys.version_info >= (3, 9):
    from collections.abc import MutableMapping
else:
    from typing import MutableMapping

_LOGGER = logging.getLogger(__name__)

<<<<<<< HEAD
__all__ = ["NULL", "AzureJSONEncoder", "Model", "rest_field", "rest_discriminator"]
=======
__all__ = ["NULL", "AzureJSONEncoder"]
TZ_UTC = timezone.utc
>>>>>>> c5d4d66a


class _Null:
    """To create a Falsy object"""

    def __bool__(self):
        return False


NULL = _Null()
"""
A falsy sentinel object which is supposed to be used to specify attributes
with no data. This gets serialized to `null` on the wire.
"""

TZ_UTC = timezone.utc


def _timedelta_as_isostr(td: timedelta) -> str:
    """Converts a datetime.timedelta object into an ISO 8601 formatted string, e.g. 'P4DT12H30M05S'

    Function adapted from the Tin Can Python project: https://github.com/RusticiSoftware/TinCanPython

    :param timedelta td: The timedelta to convert
    :rtype: str
    :return: ISO8601 version of this timedelta
    """

    # Split seconds to larger units
    seconds = td.total_seconds()
    minutes, seconds = divmod(seconds, 60)
    hours, minutes = divmod(minutes, 60)
    days, hours = divmod(hours, 24)

    days, hours, minutes = list(map(int, (days, hours, minutes)))
    seconds = round(seconds, 6)

    # Build date
    date_str = ""
    if days:
        date_str = "%sD" % days

    # Build time
    time_str = "T"

    # Hours
    bigger_exists = date_str or hours
    if bigger_exists:
        time_str += "{:02}H".format(hours)

    # Minutes
    bigger_exists = bigger_exists or minutes
    if bigger_exists:
        time_str += "{:02}M".format(minutes)

    # Seconds
    try:
        if seconds.is_integer():
            seconds_string = "{:02}".format(int(seconds))
        else:
            # 9 chars long w/ leading 0, 6 digits after decimal
            seconds_string = "%09.6f" % seconds
            # Remove trailing zeros
            seconds_string = seconds_string.rstrip("0")
    except AttributeError:  # int.is_integer() raises
        seconds_string = "{:02}".format(seconds)

    time_str += "{}S".format(seconds_string)

    return "P" + date_str + time_str


<<<<<<< HEAD
def _datetime_as_isostr(dt: typing.Union[datetime, date, time, timedelta]) -> str:
    """Converts a datetime.(datetime|date|time|timedelta) object into an ISO 8601 formatted string

    :param timedelta dt: The date object to convert
    :rtype: str
    :return: ISO8601 version of this datetime
    """
=======
def _datetime_as_isostr(dt: Union[datetime, date, time, timedelta]) -> str:
    """Converts a datetime.(datetime|date|time|timedelta) object into an ISO 8601 formatted string"""
>>>>>>> c5d4d66a
    # First try datetime.datetime
    if hasattr(dt, "year") and hasattr(dt, "hour"):
        dt = typing.cast(datetime, dt)
        # astimezone() fails for naive times in Python 2.7, so make make sure dt is aware (tzinfo is set)
        if not dt.tzinfo:
            iso_formatted = dt.replace(tzinfo=TZ_UTC).isoformat()
        else:
            iso_formatted = dt.astimezone(TZ_UTC).isoformat()
        # Replace the trailing "+00:00" UTC offset with "Z" (RFC 3339: https://www.ietf.org/rfc/rfc3339.txt)
        return iso_formatted.replace("+00:00", "Z")
    # Next try datetime.date or datetime.time
    try:
        dt = typing.cast(typing.Union[date, time], dt)
        return dt.isoformat()
    # Last, try datetime.timedelta
    except AttributeError:
        dt = typing.cast(timedelta, dt)
        return _timedelta_as_isostr(dt)


def _serialize_bytes(o) -> str:
    return base64.b64encode(o).decode()


def _serialize_datetime(o):
    if hasattr(o, "year") and hasattr(o, "hour"):
        # astimezone() fails for naive times in Python 2.7, so make make sure o is aware (tzinfo is set)
        if not o.tzinfo:
            iso_formatted = o.replace(tzinfo=TZ_UTC).isoformat()
        else:
            iso_formatted = o.astimezone(TZ_UTC).isoformat()
        # Replace the trailing "+00:00" UTC offset with "Z" (RFC 3339: https://www.ietf.org/rfc/rfc3339.txt)
        return iso_formatted.replace("+00:00", "Z")
    # Next try datetime.date or datetime.time
    return o.isoformat()


def _is_readonly(p):
    try:
        return p._readonly  # pylint: disable=protected-access
    except AttributeError:
        return False


class AzureJSONEncoder(JSONEncoder):
    """A JSON encoder that's capable of serializing datetime objects and bytes."""

    def default(self, o):  # pylint: disable=too-many-return-statements
        if _is_model(o):
            readonly_props = [
                p._rest_name for p in o._attr_to_rest_field.values() if _is_readonly(p)
            ]  # pylint: disable=protected-access
            return {k: v for k, v in o.items() if k not in readonly_props}
        if isinstance(o, (bytes, bytearray)):
            return base64.b64encode(o).decode()
        if o is NULL:
            return None
        try:
            return super(AzureJSONEncoder, self).default(o)
        except TypeError:
            if isinstance(o, (bytes, bytearray)):
                return _serialize_bytes(o)
            try:
                # First try datetime.datetime
                return _serialize_datetime(o)
            except AttributeError:
                pass
            # Last, try datetime.timedelta
            try:
                return _timedelta_as_isostr(o)
            except AttributeError:
                # This will be raised when it hits value.total_seconds in the method above
                pass
            return super(AzureJSONEncoder, self).default(o)


_VALID_DATE = re.compile(r"\d{4}[-]\d{2}[-]\d{2}T\d{2}:\d{2}:\d{2}" + r"\.?\d*Z?[-+]?[\d{2}]?:?[\d{2}]?")


def _deserialize_datetime(attr: typing.Union[str, datetime]) -> datetime:
    """Deserialize ISO-8601 formatted string into Datetime object.

    :param str attr: response string to be deserialized.
    :rtype: ~datetime.datetime
    :returns: The datetime object from that input
    """
    if isinstance(attr, datetime):
        # i'm already deserialized
        return attr
    attr = attr.upper()
    match = _VALID_DATE.match(attr)
    if not match:
        raise ValueError("Invalid datetime string: " + attr)

    check_decimal = attr.split(".")
    if len(check_decimal) > 1:
        decimal_str = ""
        for digit in check_decimal[1]:
            if digit.isdigit():
                decimal_str += digit
            else:
                break
        if len(decimal_str) > 6:
            attr = attr.replace(decimal_str, decimal_str[0:6])

    date_obj = isodate.parse_datetime(attr)
    test_utc = date_obj.utctimetuple()
    if test_utc.tm_year > 9999 or test_utc.tm_year < 1:
        raise OverflowError("Hit max or min date")
    return date_obj


def _deserialize_date(attr: typing.Union[str, date]) -> date:
    """Deserialize ISO-8601 formatted string into Date object.
    :param str attr: response string to be deserialized.
    :rtype: date
    :returns: The date object from that input
    """
    # This must NOT use defaultmonth/defaultday. Using None ensure this raises an exception.
    if isinstance(attr, date):
        return attr
    return isodate.parse_date(attr, defaultmonth=None, defaultday=None)


def _deserialize_time(attr: typing.Union[str, time]) -> time:
    """Deserialize ISO-8601 formatted string into time object.

    :param str attr: response string to be deserialized.
    :rtype: datetime.time
    :returns: The time object from that input
    """
    if isinstance(attr, time):
        return attr
    return isodate.parse_time(attr)


def deserialize_bytes(attr):
    if isinstance(attr, (bytes, bytearray)):
        return attr
    return bytes(base64.b64decode(attr))


def deserialize_duration(attr):
    if isinstance(attr, timedelta):
        return attr
    return isodate.parse_duration(attr)


_DESERIALIZE_MAPPING = {
    datetime: _deserialize_datetime,
    date: _deserialize_date,
    time: _deserialize_time,
    bytes: deserialize_bytes,
    timedelta: deserialize_duration,
    typing.Any: lambda x: x,
}


def _get_model(module_name: str, model_name: str):
    models = {k: v for k, v in sys.modules[module_name].__dict__.items() if isinstance(v, type)}
    module_end = module_name.rsplit(".", 1)[0]
    module = sys.modules[module_end]
    models.update({k: v for k, v in module.__dict__.items() if isinstance(v, type)})
    if isinstance(model_name, str):
        model_name = model_name.split(".")[-1]
    if model_name not in models:
        return model_name
    return models[model_name]


_UNSET = object()


class _MyMutableMapping(MutableMapping[str, typing.Any]):  # pylint: disable=unsubscriptable-object
    def __init__(self, data: typing.Dict[str, typing.Any]) -> None:
        self._data = copy.deepcopy(data)

    def __contains__(self, key: typing.Any) -> bool:
        return key in self._data

    def __getitem__(self, key: str) -> typing.Any:
        return self._data.__getitem__(key)

    def __setitem__(self, key: str, value: typing.Any) -> None:
        self._data.__setitem__(key, value)

    def __delitem__(self, key: str) -> None:
        self._data.__delitem__(key)

    def __iter__(self) -> typing.Iterator[typing.Any]:
        return self._data.__iter__()

    def __len__(self) -> int:
        return self._data.__len__()

    def __ne__(self, other: typing.Any) -> bool:
        return not self.__eq__(other)

    def keys(self) -> typing.KeysView[str]:
        return self._data.keys()

    def values(self) -> typing.ValuesView[typing.Any]:
        return self._data.values()

    def items(self) -> typing.ItemsView[str, typing.Any]:
        return self._data.items()

    def get(self, key: str, default: typing.Any = None) -> typing.Any:
        try:
            return self[key]
        except KeyError:
            return default

    @typing.overload  # type: ignore
    def pop(self, key: str) -> typing.Any:  # pylint: disable=no-member
        ...

    @typing.overload
    def pop(self, key: str, default: typing.Any) -> typing.Any:
        ...

    def pop(self, key: str, default: typing.Any = _UNSET) -> typing.Any:
        if default is _UNSET:
            return self._data.pop(key)
        return self._data.pop(key, default)

    def popitem(self) -> typing.Tuple[str, typing.Any]:
        return self._data.popitem()

    def clear(self) -> None:
        self._data.clear()

    def update(self, *args: typing.Any, **kwargs: typing.Any) -> None:
        self._data.update(*args, **kwargs)

    @typing.overload  # type: ignore
    def setdefault(self, key: str) -> typing.Any:
        ...

    @typing.overload
    def setdefault(self, key: str, default: typing.Any) -> typing.Any:
        ...

    def setdefault(self, key: str, default: typing.Any = _UNSET) -> typing.Any:
        if default is _UNSET:
            return self._data.setdefault(key)
        return self._data.setdefault(key, default)

    def __eq__(self, other: typing.Any) -> bool:
        try:
            other_model = self.__class__(other)
        except Exception:
            return False
        return self._data == other_model._data

    def __repr__(self) -> str:
        return str(self._data)


def _is_model(obj: typing.Any) -> bool:
    return getattr(obj, "_is_model", False)


def _serialize(o):
    if isinstance(o, (bytes, bytearray)):
        return _serialize_bytes(o)
    try:
        # First try datetime.datetime
        return _serialize_datetime(o)
    except AttributeError:
        pass
    # Last, try datetime.timedelta
    try:
        return _timedelta_as_isostr(o)
    except AttributeError:
        # This will be raised when it hits value.total_seconds in the method above
        pass
    return o


def _get_rest_field(
    attr_to_rest_field: typing.Dict[str, "_RestField"], rest_name: str
) -> typing.Optional["_RestField"]:
    try:
        return next(rf for rf in attr_to_rest_field.values() if rf._rest_name == rest_name)
    except StopIteration:
        return None


def _create_value(rf: typing.Optional["_RestField"], value: typing.Any) -> typing.Any:
    return _deserialize(rf._type, value) if (rf and rf._is_model) else _serialize(value)


class Model(_MyMutableMapping):
    _is_model = True

    def __init__(self, *args: typing.Any, **kwargs: typing.Any) -> None:
        class_name = self.__class__.__name__
        if len(args) > 1:
            raise TypeError(f"{class_name}.__init__() takes 2 positional arguments but {len(args) + 1} were given")
        dict_to_pass = {
            rest_field._rest_name: rest_field._default
            for rest_field in self._attr_to_rest_field.values()
            if rest_field._default is not _UNSET
        }
        if args:
            # pass in through dictionary
            dict_to_pass.update(
                {k: _create_value(_get_rest_field(self._attr_to_rest_field, k), v) for k, v in args[0].items()}
            )
        else:
            # pass in through attr syntax
            non_attr_kwargs = [k for k in kwargs if k not in self._attr_to_rest_field]
            if non_attr_kwargs:
                # actual type errors only throw the first wrong keyword arg they see, so following that.
                raise TypeError(f"{class_name}.__init__() got an unexpected keyword argument '{non_attr_kwargs[0]}'")
            dict_to_pass.update({
                self._attr_to_rest_field[k]._rest_name: _serialize(v)
                for k, v in kwargs.items() if v is not None
            })
        super().__init__(dict_to_pass)

    def copy(self) -> "Model":
        return Model(self.__dict__)

    def __new__(cls, *args: typing.Any, **kwargs: typing.Any) -> "Model":  # pylint: disable=unused-argument
        # we know the last three classes in mro are going to be 'Model', 'dict', and 'object'
        mros = cls.__mro__[:-3][::-1]  # ignore model, dict, and object parents, and reverse the mro order
        attr_to_rest_field: typing.Dict[str, _RestField] = {  # map attribute name to rest_field property
            k: v for mro_class in mros for k, v in mro_class.__dict__.items() if k[0] != "_" and hasattr(v, "_type")
        }
        annotations = {
            k: v
            for mro_class in mros
            if hasattr(mro_class, "__annotations__")  # pylint: disable=no-member
            for k, v in mro_class.__annotations__.items()  # pylint: disable=no-member
        }
        for attr, rf in attr_to_rest_field.items():
            rf._module = cls.__module__
            if not rf._type:
                rf._type = rf._get_deserialize_callable_from_annotation(annotations.get(attr, None))
            if not rf._rest_name_input:
                rf._rest_name_input = attr
        cls._attr_to_rest_field: typing.Dict[str, _RestField] = dict(attr_to_rest_field.items())

        return super().__new__(cls)  # pylint: disable=no-value-for-parameter

    def __init_subclass__(cls, discriminator: typing.Optional[str] = None) -> None:
        for base in cls.__bases__:
            if hasattr(base, "__mapping__"):  # pylint: disable=no-member
                base.__mapping__[discriminator or cls.__name__] = cls  # type: ignore  # pylint: disable=no-member

    @classmethod
    def _get_discriminator(cls) -> typing.Optional[str]:
        for v in cls.__dict__.values():
            if isinstance(v, _RestField) and v._is_discriminator:  # pylint: disable=protected-access
                return v._rest_name  # pylint: disable=protected-access
        return None

    @classmethod
    def _deserialize(cls, data):
        if not hasattr(cls, "__mapping__"):  # pylint: disable=no-member
            return cls(data)
        discriminator = cls._get_discriminator()
        mapped_cls = cls.__mapping__.get(data.get(discriminator), cls)  # pylint: disable=no-member
        if mapped_cls == cls:
            return cls(data)
        return mapped_cls._deserialize(data)  # pylint: disable=protected-access


def _get_deserialize_callable_from_annotation(  # pylint: disable=too-many-return-statements, too-many-statements
    annotation: typing.Any, module: typing.Optional[str], rf: typing.Optional["_RestField"] = None
) -> typing.Optional[typing.Callable[[typing.Any], typing.Any]]:
    if not annotation or annotation in [int, float]:
        return None

    try:
        if module and _is_model(_get_model(module, annotation)):
            if rf:
                rf._is_model = True

            def _deserialize_model(model_deserializer: typing.Optional[typing.Callable], obj):
                if _is_model(obj):
                    return obj
                return _deserialize(model_deserializer, obj)

            return functools.partial(_deserialize_model, _get_model(module, annotation))
    except Exception:
        pass

    # is it a literal?
    try:
        if sys.version_info >= (3, 8):
            from typing import Literal  # pylint: disable=no-name-in-module, ungrouped-imports
        else:
            from typing_extensions import Literal  # type: ignore  # pylint: disable=ungrouped-imports

        if annotation.__origin__ == Literal:
            return None
    except AttributeError:
        pass

    if getattr(annotation, "__origin__", None) is typing.Union:

        def _deserialize_with_union(union_annotation, obj):
            for t in union_annotation.__args__:
                try:
                    return _deserialize(t, obj, module)
                except DeserializationError:
                    pass
            raise DeserializationError()

        return functools.partial(_deserialize_with_union, annotation)

    # is it optional?
    try:
        # right now, assuming we don't have unions, since we're getting rid of the only
        # union we used to have in msrest models, which was union of str and enum
        if any(a for a in annotation.__args__ if a == type(None)):

            if_obj_deserializer = _get_deserialize_callable_from_annotation(
                next(a for a in annotation.__args__ if a != type(None)), module, rf
            )

            def _deserialize_with_optional(if_obj_deserializer: typing.Optional[typing.Callable], obj):
                if obj is None:
                    return obj
                return _deserialize_with_callable(if_obj_deserializer, obj)

            return functools.partial(_deserialize_with_optional, if_obj_deserializer)
    except AttributeError:
        pass

    # is it a forward ref / in quotes?
    if isinstance(annotation, (str, typing.ForwardRef)):
        try:
            model_name = annotation.__forward_arg__  # type: ignore
        except AttributeError:
            model_name = annotation
        if module is not None:
            annotation = _get_model(module, model_name)

    try:
        if annotation._name == "Dict":
            key_deserializer = _get_deserialize_callable_from_annotation(annotation.__args__[0], module, rf)
            value_deserializer = _get_deserialize_callable_from_annotation(annotation.__args__[1], module, rf)

            def _deserialize_dict(
                key_deserializer: typing.Optional[typing.Callable],
                value_deserializer: typing.Optional[typing.Callable],
                obj: typing.Dict[typing.Any, typing.Any],
            ):
                if obj is None:
                    return obj
                return {
                    _deserialize(key_deserializer, k, module): _deserialize(value_deserializer, v, module)
                    for k, v in obj.items()
                }

            return functools.partial(
                _deserialize_dict,
                key_deserializer,
                value_deserializer,
            )
    except (AttributeError, IndexError):
        pass
    try:
        if annotation._name in ["List", "Set", "Tuple", "Sequence"]:
            if len(annotation.__args__) > 1:

                def _deserialize_multiple_sequence(
                    entry_deserializers: typing.List[typing.Optional[typing.Callable]], obj
                ):
                    if obj is None:
                        return obj
                    return type(obj)(
                        _deserialize(deserializer, entry, module)
                        for entry, deserializer in zip(obj, entry_deserializers)
                    )

                entry_deserializers = [
                    _get_deserialize_callable_from_annotation(dt, module, rf) for dt in annotation.__args__
                ]
                return functools.partial(_deserialize_multiple_sequence, entry_deserializers)
            deserializer = _get_deserialize_callable_from_annotation(annotation.__args__[0], module, rf)

            def _deserialize_sequence(
                deserializer: typing.Optional[typing.Callable],
                obj,
            ):
                if obj is None:
                    return obj
                return type(obj)(_deserialize(deserializer, entry, module) for entry in obj)

            return functools.partial(_deserialize_sequence, deserializer)
    except (TypeError, IndexError, AttributeError, SyntaxError):
        pass

    def _deserialize_default(
        annotation,
        deserializer_from_mapping,
        obj,
    ):
        if obj is None:
            return obj
        try:
            return _deserialize_with_callable(annotation, obj)
        except Exception:
            pass
        return _deserialize_with_callable(deserializer_from_mapping, obj)

    return functools.partial(_deserialize_default, annotation, _DESERIALIZE_MAPPING.get(annotation))


def _deserialize_with_callable(
    deserializer: typing.Optional[typing.Callable[[typing.Any], typing.Any]], value: typing.Any
):
    try:
        if value is None:
            return None
        if deserializer is None:
            return value
        if isinstance(deserializer, CaseInsensitiveEnumMeta):
            try:
                return deserializer(value)
            except ValueError:
                # for unknown value, return raw value
                return value
        if isinstance(deserializer, type) and issubclass(deserializer, Model):
            return deserializer._deserialize(value)
        return typing.cast(typing.Callable[[typing.Any], typing.Any], deserializer)(value)
    except Exception as e:
        raise DeserializationError() from e


def _deserialize(deserializer: typing.Any, value: typing.Any, module: typing.Optional[str] = None) -> typing.Any:
    if isinstance(value, PipelineResponse):
        value = value.http_response.json()
    deserializer = _get_deserialize_callable_from_annotation(deserializer, module)
    return _deserialize_with_callable(deserializer, value)


class _RestField:
    def __init__(
        self,
        *,
        name: typing.Optional[str] = None,
        type: typing.Optional[typing.Callable] = None,
        is_discriminator: bool = False,
        readonly: bool = False,
        default: typing.Any = _UNSET,
    ):
        self._type = type
        self._rest_name_input = name
        self._module: typing.Optional[str] = None
        self._is_discriminator = is_discriminator
        self._readonly = readonly
        self._is_model = False
        self._default = default

    @property
    def _rest_name(self) -> str:
        if self._rest_name_input is None:
            raise ValueError("Rest name was never set")
        return self._rest_name_input

    def __get__(self, obj: Model, type=None):
        # by this point, type and rest_name will have a value bc we default
        # them in __new__ of the Model class
        item = obj.get(self._rest_name)
        if item is None:
            return item
        return _deserialize(self._type, _serialize(item))

    def __set__(self, obj: Model, value) -> None:
        if value is None:
            # we want to wipe out entries if users set attr to None
            try:
                obj.__delitem__(self._rest_name)
            except KeyError:
                pass
            return
        if self._is_model and not _is_model(value):
            obj.__setitem__(self._rest_name, _deserialize(self._type, value))
        obj.__setitem__(self._rest_name, _serialize(value))

    def _get_deserialize_callable_from_annotation(
        self, annotation: typing.Any
    ) -> typing.Optional[typing.Callable[[typing.Any], typing.Any]]:
        return _get_deserialize_callable_from_annotation(annotation, self._module, self)


def rest_field(
    *,
    name: typing.Optional[str] = None,
    type: typing.Optional[typing.Callable] = None,
    readonly: bool = False,
    default: typing.Any = _UNSET,
) -> typing.Any:
    return _RestField(name=name, type=type, readonly=readonly, default=default)


def rest_discriminator(
    *, name: typing.Optional[str] = None, type: typing.Optional[typing.Callable] = None
) -> typing.Any:
    return _RestField(name=name, type=type, is_discriminator=True)<|MERGE_RESOLUTION|>--- conflicted
+++ resolved
@@ -9,7 +9,6 @@
 
 import functools
 import sys
-import logging
 import base64
 import re
 import copy
@@ -26,14 +25,8 @@
 else:
     from typing import MutableMapping
 
-_LOGGER = logging.getLogger(__name__)
-
-<<<<<<< HEAD
 __all__ = ["NULL", "AzureJSONEncoder", "Model", "rest_field", "rest_discriminator"]
-=======
-__all__ = ["NULL", "AzureJSONEncoder"]
 TZ_UTC = timezone.utc
->>>>>>> c5d4d66a
 
 
 class _Null:
@@ -50,7 +43,6 @@
 """
 
 TZ_UTC = timezone.utc
-
 
 def _timedelta_as_isostr(td: timedelta) -> str:
     """Converts a datetime.timedelta object into an ISO 8601 formatted string, e.g. 'P4DT12H30M05S'
@@ -106,18 +98,8 @@
     return "P" + date_str + time_str
 
 
-<<<<<<< HEAD
 def _datetime_as_isostr(dt: typing.Union[datetime, date, time, timedelta]) -> str:
-    """Converts a datetime.(datetime|date|time|timedelta) object into an ISO 8601 formatted string
-
-    :param timedelta dt: The date object to convert
-    :rtype: str
-    :return: ISO8601 version of this datetime
-    """
-=======
-def _datetime_as_isostr(dt: Union[datetime, date, time, timedelta]) -> str:
     """Converts a datetime.(datetime|date|time|timedelta) object into an ISO 8601 formatted string"""
->>>>>>> c5d4d66a
     # First try datetime.datetime
     if hasattr(dt, "year") and hasattr(dt, "hour"):
         dt = typing.cast(datetime, dt)
