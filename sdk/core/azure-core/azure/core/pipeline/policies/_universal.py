# --------------------------------------------------------------------------
#
# Copyright (c) Microsoft Corporation. All rights reserved.
#
# The MIT License (MIT)
#
# Permission is hereby granted, free of charge, to any person obtaining a copy
# of this software and associated documentation files (the ""Software""), to
# deal in the Software without restriction, including without limitation the
# rights to use, copy, modify, merge, publish, distribute, sublicense, and/or
# sell copies of the Software, and to permit persons to whom the Software is
# furnished to do so, subject to the following conditions:
#
# The above copyright notice and this permission notice shall be included in
# all copies or substantial portions of the Software.
#
# THE SOFTWARE IS PROVIDED *AS IS*, WITHOUT WARRANTY OF ANY KIND, EXPRESS OR
# IMPLIED, INCLUDING BUT NOT LIMITED TO THE WARRANTIES OF MERCHANTABILITY,
# FITNESS FOR A PARTICULAR PURPOSE AND NONINFRINGEMENT. IN NO EVENT SHALL THE
# AUTHORS OR COPYRIGHT HOLDERS BE LIABLE FOR ANY CLAIM, DAMAGES OR OTHER
# LIABILITY, WHETHER IN AN ACTION OF CONTRACT, TORT OR OTHERWISE, ARISING
# FROM, OUT OF OR IN CONNECTION WITH THE SOFTWARE OR THE USE OR OTHER DEALINGS
# IN THE SOFTWARE.
#
# --------------------------------------------------------------------------
"""
This module is the requests implementation of Pipeline ABC
"""
import json
import inspect
import logging
import os
import platform
import xml.etree.ElementTree as ET
import types
import re
import uuid
<<<<<<< HEAD
from typing import IO, cast, Union, Optional, AnyStr, Dict, Any, Set, Mapping, TypeVar
=======
from typing import IO, cast, Union, Optional, AnyStr, Dict, Any, Set, MutableMapping
>>>>>>> fab2e742
import urllib.parse

from azure.core import __version__ as azcore_version
from azure.core.exceptions import DecodeError

from azure.core.pipeline import PipelineRequest, PipelineResponse
from ._base import SansIOHTTPPolicy

from azure.core.pipeline.transport import (
    HttpResponse as LegacyHttpResponse,
    HttpRequest as LegacyHttpRequest,
    AsyncHttpResponse as LegacyAsyncHttpResponse,
)
from azure.core.rest import HttpResponse, HttpRequest, AsyncHttpResponse

_LOGGER = logging.getLogger(__name__)

HTTPRequestType = TypeVar("HTTPRequestType", HttpRequest, LegacyHttpRequest)
AllHttpResponseType = TypeVar(
    "AllHttpResponseType", HttpResponse, LegacyHttpResponse, AsyncHttpResponse, LegacyAsyncHttpResponse
)
PipelineResponseType = PipelineResponse[HTTPRequestType, AllHttpResponseType]


class HeadersPolicy(SansIOHTTPPolicy[HTTPRequestType, AllHttpResponseType]):
    """A simple policy that sends the given headers with the request.

    This will overwrite any headers already defined in the request. Headers can be
    configured up front, where any custom headers will be applied to all outgoing
    operations, and additional headers can also be added dynamically per operation.

    :param dict base_headers: Headers to send with the request.

    .. admonition:: Example:

        .. literalinclude:: ../samples/test_example_sansio.py
            :start-after: [START headers_policy]
            :end-before: [END headers_policy]
            :language: python
            :dedent: 4
            :caption: Configuring a headers policy.
    """

    def __init__(
        self, base_headers: Optional[Dict[str, str]] = None, **kwargs: Any
    ) -> None:  # pylint: disable=super-init-not-called
        self._headers: Dict[str, str] = base_headers or {}
        self._headers.update(kwargs.pop("headers", {}))

    @property
    def headers(self) -> Dict[str, str]:
        """The current headers collection.

        :rtype: dict[str, str]
        :return: The current headers collection.
        """
        return self._headers

    def add_header(self, key: str, value: str) -> None:
        """Add a header to the configuration to be applied to all requests.

        :param str key: The header.
        :param str value: The header's value.
        """
        self._headers[key] = value

    def on_request(self, request: PipelineRequest[HTTPRequestType]) -> None:
        """Updates with the given headers before sending the request to the next policy.

        :param request: The PipelineRequest object
        :type request: ~azure.core.pipeline.PipelineRequest
        """
        request.http_request.headers.update(self.headers)
        additional_headers = request.context.options.pop("headers", {})
        if additional_headers:
            request.http_request.headers.update(additional_headers)


class _Unset:
    pass


class RequestIdPolicy(SansIOHTTPPolicy[HTTPRequestType, AllHttpResponseType]):
    """A simple policy that sets the given request id in the header.

    This will overwrite request id that is already defined in the request. Request id can be
    configured up front, where the request id will be applied to all outgoing
    operations, and additional request id can also be set dynamically per operation.

    :keyword str request_id: The request id to be added into header.
    :keyword bool auto_request_id: Auto generates a unique request ID per call if true which is by default.
    :keyword str request_id_header_name: Header name to use. Default is "x-ms-client-request-id".

    .. admonition:: Example:

        .. literalinclude:: ../samples/test_example_sansio.py
            :start-after: [START request_id_policy]
            :end-before: [END request_id_policy]
            :language: python
            :dedent: 4
            :caption: Configuring a request id policy.
    """

    def __init__(
        self,  # pylint: disable=unused-argument
        *,
        request_id: Union[str, Any] = _Unset,
        auto_request_id: bool = True,
        request_id_header_name: str = "x-ms-client-request-id",
        **kwargs: Any
    ) -> None:
        super()
        self._request_id = request_id
        self._auto_request_id = auto_request_id
        self._request_id_header_name = request_id_header_name

    def set_request_id(self, value: str) -> None:
        """Add the request id to the configuration to be applied to all requests.

        :param str value: The request id value.
        """
        self._request_id = value

    def on_request(self, request: PipelineRequest[HTTPRequestType]) -> None:
        """Updates with the given request id before sending the request to the next policy.

        :param request: The PipelineRequest object
        :type request: ~azure.core.pipeline.PipelineRequest
        """
        request_id = unset = object()
        if "request_id" in request.context.options:
            request_id = request.context.options.pop("request_id")
            if request_id is None:
                return
        elif self._request_id is None:
            return
        elif self._request_id is not _Unset:
            if self._request_id_header_name in request.http_request.headers:
                return
            request_id = self._request_id
        elif self._auto_request_id:
            if self._request_id_header_name in request.http_request.headers:
                return
            request_id = str(uuid.uuid1())
        if request_id is not unset:
            header = {self._request_id_header_name: cast(str, request_id)}
            request.http_request.headers.update(header)


class UserAgentPolicy(SansIOHTTPPolicy[HTTPRequestType, AllHttpResponseType]):
    """User-Agent Policy. Allows custom values to be added to the User-Agent header.

    :param str base_user_agent: Sets the base user agent value.

    :keyword bool user_agent_overwrite: Overwrites User-Agent when True. Defaults to False.
    :keyword bool user_agent_use_env: Gets user-agent from environment. Defaults to True.
    :keyword str user_agent: If specified, this will be added in front of the user agent string.
    :keyword str sdk_moniker: If specified, the user agent string will be
        azsdk-python-[sdk_moniker] Python/[python_version] ([platform_version])

    .. admonition:: Example:

        .. literalinclude:: ../samples/test_example_sansio.py
            :start-after: [START user_agent_policy]
            :end-before: [END user_agent_policy]
            :language: python
            :dedent: 4
            :caption: Configuring a user agent policy.
    """

    _USERAGENT = "User-Agent"
    _ENV_ADDITIONAL_USER_AGENT = "AZURE_HTTP_USER_AGENT"

    def __init__(
        self, base_user_agent: Optional[str] = None, **kwargs: Any
    ) -> None:  # pylint: disable=super-init-not-called
        self.overwrite: bool = kwargs.pop("user_agent_overwrite", False)
        self.use_env: bool = kwargs.pop("user_agent_use_env", True)
        application_id: Optional[str] = kwargs.pop("user_agent", None)
        sdk_moniker: str = kwargs.pop("sdk_moniker", "core/{}".format(azcore_version))

        if base_user_agent:
            self._user_agent = base_user_agent
        else:
            self._user_agent = "azsdk-python-{} Python/{} ({})".format(
                sdk_moniker, platform.python_version(), platform.platform()
            )

        if application_id:
            self._user_agent = "{} {}".format(application_id, self._user_agent)

    @property
    def user_agent(self) -> str:
        """The current user agent value.

        :return: The current user agent value.
        :rtype: str
        """
        if self.use_env:
            add_user_agent_header = os.environ.get(self._ENV_ADDITIONAL_USER_AGENT, None)
            if add_user_agent_header is not None:
                return "{} {}".format(self._user_agent, add_user_agent_header)
        return self._user_agent

    def add_user_agent(self, value: str) -> None:
        """Add value to current user agent with a space.
        :param str value: value to add to user agent.
        """
        self._user_agent = "{} {}".format(self._user_agent, value)

    def on_request(self, request: PipelineRequest[HTTPRequestType]) -> None:
        """Modifies the User-Agent header before the request is sent.

        :param request: The PipelineRequest object
        :type request: ~azure.core.pipeline.PipelineRequest
        """
        http_request = request.http_request
        options_dict = request.context.options
        if "user_agent" in options_dict:
            user_agent = options_dict.pop("user_agent")
            if options_dict.pop("user_agent_overwrite", self.overwrite):
                http_request.headers[self._USERAGENT] = user_agent
            else:
                user_agent = "{} {}".format(user_agent, self.user_agent)
                http_request.headers[self._USERAGENT] = user_agent

        elif self.overwrite or self._USERAGENT not in http_request.headers:
            http_request.headers[self._USERAGENT] = self.user_agent


class NetworkTraceLoggingPolicy(SansIOHTTPPolicy[HTTPRequestType, AllHttpResponseType]):

    """The logging policy in the pipeline is used to output HTTP network trace to the configured logger.

    This accepts both global configuration, and per-request level with "enable_http_logger"

    :param bool logging_enable: Use to enable per operation. Defaults to False.

    .. admonition:: Example:

        .. literalinclude:: ../samples/test_example_sansio.py
            :start-after: [START network_trace_logging_policy]
            :end-before: [END network_trace_logging_policy]
            :language: python
            :dedent: 4
            :caption: Configuring a network trace logging policy.
    """

    def __init__(self, logging_enable: bool = False, **kwargs: Any):  # pylint: disable=unused-argument
        self.enable_http_logger = logging_enable

    def on_request(
        self, request: PipelineRequest[HTTPRequestType]
    ) -> None:  # pylint: disable=too-many-return-statements
        """Logs HTTP request to the DEBUG logger.

        :param request: The PipelineRequest object.
        :type request: ~azure.core.pipeline.PipelineRequest
        """
        http_request = request.http_request
        options = request.context.options
        logging_enable = options.pop("logging_enable", self.enable_http_logger)
        request.context["logging_enable"] = logging_enable
        if logging_enable:
            if not _LOGGER.isEnabledFor(logging.DEBUG):
                return

            try:
                log_string = "Request URL: '{}'".format(http_request.url)
                log_string += "\nRequest method: '{}'".format(http_request.method)
                log_string += "\nRequest headers:"
                for header, value in http_request.headers.items():
                    log_string += "\n    '{}': '{}'".format(header, value)
                log_string += "\nRequest body:"

                # We don't want to log the binary data of a file upload.
                if isinstance(http_request.body, types.GeneratorType):
                    log_string += "\nFile upload"
                    _LOGGER.debug(log_string)
                    return
                try:
                    if isinstance(http_request.body, types.AsyncGeneratorType):
                        log_string += "\nFile upload"
                        _LOGGER.debug(log_string)
                        return
                except AttributeError:
                    pass
                if http_request.body:
                    log_string += "\n{}".format(str(http_request.body))
                    _LOGGER.debug(log_string)
                    return
                log_string += "\nThis request has no body"
                _LOGGER.debug(log_string)
            except Exception as err:  # pylint: disable=broad-except
                _LOGGER.debug("Failed to log request: %r", err)

    def on_response(
        self,
        request: PipelineRequest[HTTPRequestType],
        response: PipelineResponse[HTTPRequestType, AllHttpResponseType],
    ) -> None:
        """Logs HTTP response to the DEBUG logger.

        :param request: The PipelineRequest object.
        :type request: ~azure.core.pipeline.PipelineRequest
        :param response: The PipelineResponse object.
        :type response: ~azure.core.pipeline.PipelineResponse
        """
        http_response = response.http_response
        try:
            logging_enable = response.context["logging_enable"]
            if logging_enable:
                if not _LOGGER.isEnabledFor(logging.DEBUG):
                    return

                log_string = "Response status: '{}'".format(http_response.status_code)
                log_string += "\nResponse headers:"
                for res_header, value in http_response.headers.items():
                    log_string += "\n    '{}': '{}'".format(res_header, value)

                # We don't want to log binary data if the response is a file.
                log_string += "\nResponse content:"
                pattern = re.compile(r'attachment; ?filename=["\w.]+', re.IGNORECASE)
                header = http_response.headers.get("content-disposition")

                if header and pattern.match(header):
                    filename = header.partition("=")[2]
                    log_string += "\nFile attachments: {}".format(filename)
                elif http_response.headers.get("content-type", "").endswith("octet-stream"):
                    log_string += "\nBody contains binary data."
                elif http_response.headers.get("content-type", "").startswith("image"):
                    log_string += "\nBody contains image data."
                else:
                    if response.context.options.get("stream", False):
                        log_string += "\nBody is streamable."
                    else:
                        log_string += "\n{}".format(http_response.text())
                _LOGGER.debug(log_string)
        except Exception as err:  # pylint: disable=broad-except
            _LOGGER.debug("Failed to log response: %s", repr(err))


class _HiddenClassProperties(type):
    # Backward compatible for DEFAULT_HEADERS_WHITELIST
    # https://github.com/Azure/azure-sdk-for-python/issues/26331

    @property
    def DEFAULT_HEADERS_WHITELIST(cls) -> Set[str]:
        return cls.DEFAULT_HEADERS_ALLOWLIST

    @DEFAULT_HEADERS_WHITELIST.setter
    def DEFAULT_HEADERS_WHITELIST(cls, value: Set[str]) -> None:
        cls.DEFAULT_HEADERS_ALLOWLIST = value


class HttpLoggingPolicy(
    SansIOHTTPPolicy[HTTPRequestType, AllHttpResponseType],
    metaclass=_HiddenClassProperties,
):
    """The Pipeline policy that handles logging of HTTP requests and responses.

    :param logger: The logger to use for logging. Default to azure.core.pipeline.policies.http_logging_policy.
    :type logger: logging.Logger
    """

    DEFAULT_HEADERS_ALLOWLIST: Set[str] = set(
        [
            "x-ms-request-id",
            "x-ms-client-request-id",
            "x-ms-return-client-request-id",
            "x-ms-error-code",
            "traceparent",
            "Accept",
            "Cache-Control",
            "Connection",
            "Content-Length",
            "Content-Type",
            "Date",
            "ETag",
            "Expires",
            "If-Match",
            "If-Modified-Since",
            "If-None-Match",
            "If-Unmodified-Since",
            "Last-Modified",
            "Pragma",
            "Request-Id",
            "Retry-After",
            "Server",
            "Transfer-Encoding",
            "User-Agent",
            "WWW-Authenticate",  # OAuth Challenge header.
        ]
    )
    REDACTED_PLACEHOLDER: str = "REDACTED"
    MULTI_RECORD_LOG: str = "AZURE_SDK_LOGGING_MULTIRECORD"

    def __init__(self, logger: Optional[logging.Logger] = None, **kwargs: Any):  # pylint: disable=unused-argument
        self.logger: logging.Logger = logger or logging.getLogger("azure.core.pipeline.policies.http_logging_policy")
        self.allowed_query_params: Set[str] = set()
        self.allowed_header_names: Set[str] = set(self.__class__.DEFAULT_HEADERS_ALLOWLIST)

    def _redact_query_param(self, key: str, value: str) -> str:
        lower_case_allowed_query_params = [param.lower() for param in self.allowed_query_params]
        return value if key.lower() in lower_case_allowed_query_params else HttpLoggingPolicy.REDACTED_PLACEHOLDER

    def _redact_header(self, key: str, value: str) -> str:
        lower_case_allowed_header_names = [header.lower() for header in self.allowed_header_names]
        return value if key.lower() in lower_case_allowed_header_names else HttpLoggingPolicy.REDACTED_PLACEHOLDER

    def on_request(  # pylint: disable=too-many-return-statements
        self, request: PipelineRequest[HTTPRequestType]
    ) -> None:
        """Logs HTTP method, url and headers.
        :param request: The PipelineRequest object.
        :type request: ~azure.core.pipeline.PipelineRequest
        """
        http_request = request.http_request
        options = request.context.options
        # Get logger in my context first (request has been retried)
        # then read from kwargs (pop if that's the case)
        # then use my instance logger
        logger = request.context.setdefault("logger", options.pop("logger", self.logger))

        if not logger.isEnabledFor(logging.INFO):
            return

        try:
            parsed_url = list(urllib.parse.urlparse(http_request.url))
            parsed_qp = urllib.parse.parse_qsl(parsed_url[4], keep_blank_values=True)
            filtered_qp = [(key, self._redact_query_param(key, value)) for key, value in parsed_qp]
            # 4 is query
            parsed_url[4] = "&".join(["=".join(part) for part in filtered_qp])
            redacted_url = urllib.parse.urlunparse(parsed_url)

            multi_record = os.environ.get(HttpLoggingPolicy.MULTI_RECORD_LOG, False)
            if multi_record:
                logger.info("Request URL: %r", redacted_url)
                logger.info("Request method: %r", http_request.method)
                logger.info("Request headers:")
                for header, value in http_request.headers.items():
                    value = self._redact_header(header, value)
                    logger.info("    %r: %r", header, value)
                if isinstance(http_request.body, types.GeneratorType):
                    logger.info("File upload")
                    return
                try:
                    if isinstance(http_request.body, types.AsyncGeneratorType):
                        logger.info("File upload")
                        return
                except AttributeError:
                    pass
                if http_request.body:
                    logger.info("A body is sent with the request")
                    return
                logger.info("No body was attached to the request")
                return
            log_string = "Request URL: '{}'".format(redacted_url)
            log_string += "\nRequest method: '{}'".format(http_request.method)
            log_string += "\nRequest headers:"
            for header, value in http_request.headers.items():
                value = self._redact_header(header, value)
                log_string += "\n    '{}': '{}'".format(header, value)
            if isinstance(http_request.body, types.GeneratorType):
                log_string += "\nFile upload"
                logger.info(log_string)
                return
            try:
                if isinstance(http_request.body, types.AsyncGeneratorType):
                    log_string += "\nFile upload"
                    logger.info(log_string)
                    return
            except AttributeError:
                pass
            if http_request.body:
                log_string += "\nA body is sent with the request"
                logger.info(log_string)
                return
            log_string += "\nNo body was attached to the request"
            logger.info(log_string)

        except Exception as err:  # pylint: disable=broad-except
            logger.warning("Failed to log request: %s", repr(err))

    def on_response(
        self,
        request: PipelineRequest[HTTPRequestType],
        response: PipelineResponse[HTTPRequestType, AllHttpResponseType],
    ) -> None:
        http_response = response.http_response

        # Get logger in my context first (request has been retried)
        # then read from kwargs (pop if that's the case)
        # then use my instance logger
        # If on_request was called, should always read from context
        options = request.context.options
        logger = request.context.setdefault("logger", options.pop("logger", self.logger))

        try:
            if not logger.isEnabledFor(logging.INFO):
                return

            multi_record = os.environ.get(HttpLoggingPolicy.MULTI_RECORD_LOG, False)
            if multi_record:
                logger.info("Response status: %r", http_response.status_code)
                logger.info("Response headers:")
                for res_header, value in http_response.headers.items():
                    value = self._redact_header(res_header, value)
                    logger.info("    %r: %r", res_header, value)
                return
            log_string = "Response status: {}".format(http_response.status_code)
            log_string += "\nResponse headers:"
            for res_header, value in http_response.headers.items():
                value = self._redact_header(res_header, value)
                log_string += "\n    '{}': '{}'".format(res_header, value)
            logger.info(log_string)
        except Exception as err:  # pylint: disable=broad-except
            logger.warning("Failed to log response: %s", repr(err))


class ContentDecodePolicy(SansIOHTTPPolicy[HTTPRequestType, AllHttpResponseType]):
    """Policy for decoding unstreamed response content.

    :param response_encoding: The encoding to use if known for this service (will disable auto-detection)
    :type response_encoding: str
    """

    # Accept "text" because we're open minded people...
    JSON_REGEXP = re.compile(r"^(application|text)/([0-9a-z+.-]+\+)?json$")

    # Name used in context
    CONTEXT_NAME = "deserialized_data"

    def __init__(
        self, response_encoding: Optional[str] = None, **kwargs: Any  # pylint: disable=unused-argument
    ) -> None:
        self._response_encoding = response_encoding

    @classmethod
    def deserialize_from_text(
        cls,
        data: Optional[Union[AnyStr, IO[AnyStr]]],
        mime_type: Optional[str] = None,
        response: Optional[AllHttpResponseType] = None,
    ) -> Any:
        """Decode response data according to content-type.

        Accept a stream of data as well, but will be load at once in memory for now.
        If no content-type, will return the string version (not bytes, not stream)

        :param data: The data to deserialize.
        :type data: str or bytes or file-like object
        :param response: The HTTP response.
        :type response: ~azure.core.pipeline.transport.HttpResponse
        :param str mime_type: The mime type. As mime type, charset is not expected.
        :param response: If passed, exception will be annotated with that response
        :type response: any
        :raises ~azure.core.exceptions.DecodeError: If deserialization fails
        :returns: A dict (JSON), XML tree or str, depending of the mime_type
        :rtype: dict[str, Any] or xml.etree.ElementTree.Element or str
        """
        if not data:
            return None

        if hasattr(data, "read"):
            # Assume a stream
            data = cast(IO, data).read()

        if isinstance(data, bytes):
            data_as_str = data.decode(encoding="utf-8-sig")
        else:
            # Explain to mypy the correct type.
            data_as_str = cast(str, data)

        if mime_type is None:
            return data_as_str

        if cls.JSON_REGEXP.match(mime_type):
            try:
                return json.loads(data_as_str)
            except ValueError as err:
                raise DecodeError(
                    message="JSON is invalid: {}".format(err),
                    response=response,
                    error=err,
                ) from err
        elif "xml" in (mime_type or []):
            try:
                return ET.fromstring(data_as_str)  # nosec
            except ET.ParseError as err:
                # It might be because the server has an issue, and returned JSON with
                # content-type XML....
                # So let's try a JSON load, and if it's still broken
                # let's flow the initial exception
                def _json_attemp(data):
                    try:
                        return True, json.loads(data)
                    except ValueError:
                        return False, None  # Don't care about this one

                success, json_result = _json_attemp(data)
                if success:
                    return json_result
                # If i'm here, it's not JSON, it's not XML, let's scream
                # and raise the last context in this block (the XML exception)
                # The function hack is because Py2.7 messes up with exception
                # context otherwise.
                _LOGGER.critical("Wasn't XML not JSON, failing")
                raise DecodeError("XML is invalid", response=response) from err
        elif mime_type.startswith("text/"):
            return data_as_str
        raise DecodeError("Cannot deserialize content-type: {}".format(mime_type))

    @classmethod
    def deserialize_from_http_generics(
        cls,
        response: AllHttpResponseType,
        encoding: Optional[str] = None,
    ) -> Any:
        """Deserialize from HTTP response.

        Headers will tested for "content-type"

        :param response: The HTTP response
        :type response: any
        :param str encoding: The encoding to use if known for this service (will disable auto-detection)
        :raises ~azure.core.exceptions.DecodeError: If deserialization fails
        :returns: A dict (JSON), XML tree or str, depending of the mime_type
        :rtype: dict[str, Any] or xml.etree.ElementTree.Element or str
        """
        # Try to use content-type from headers if available
        if response.content_type:
            mime_type = response.content_type.split(";")[0].strip().lower()
        # Ouch, this server did not declare what it sent...
        # Let's guess it's JSON...
        # Also, since Autorest was considering that an empty body was a valid JSON,
        # need that test as well....
        else:
            mime_type = "application/json"

        # Rely on transport implementation to give me "text()" decoded correctly
        if hasattr(response, "read"):
            # since users can call deserialize_from_http_generics by themselves
            # we want to make sure our new responses are read before we try to
            # deserialize. Only read sync responses since we're in a sync function
            #
            # Technically HttpResponse do not contain a "read()", but we don't know what
            # people have been able to pass here, so keep this code for safety,
            # even if it's likely dead code
            if not inspect.iscoroutinefunction(response.read):  # type: ignore
                response.read()  # type: ignore
        return cls.deserialize_from_text(response.text(encoding), mime_type, response=response)

    def on_request(self, request: PipelineRequest[HTTPRequestType]) -> None:
        options = request.context.options
        response_encoding = options.pop("response_encoding", self._response_encoding)
        if response_encoding:
            request.context["response_encoding"] = response_encoding

    def on_response(
        self,
        request: PipelineRequest[HTTPRequestType],
        response: PipelineResponse[HTTPRequestType, AllHttpResponseType],
    ) -> None:
        """Extract data from the body of a REST response object.
        This will load the entire payload in memory.
        Will follow Content-Type to parse.
        We assume everything is UTF8 (BOM acceptable).

        :param request: The PipelineRequest object.
        :type request: ~azure.core.pipeline.PipelineRequest
        :param response: The PipelineResponse object.
        :type response: ~azure.core.pipeline.PipelineResponse
        :raises JSONDecodeError: If JSON is requested and parsing is impossible.
        :raises UnicodeDecodeError: If bytes is not UTF8
        :raises xml.etree.ElementTree.ParseError: If bytes is not valid XML
        :raises ~azure.core.exceptions.DecodeError: If deserialization fails
        """
        # If response was asked as stream, do NOT read anything and quit now
        if response.context.options.get("stream", True):
            return

        response_encoding = request.context.get("response_encoding")

        response.context[self.CONTEXT_NAME] = self.deserialize_from_http_generics(
            response.http_response, response_encoding
        )


class ProxyPolicy(SansIOHTTPPolicy[HTTPRequestType, AllHttpResponseType]):
    """A proxy policy.

    Dictionary mapping protocol or protocol and host to the URL of the proxy
    to be used on each Request.

    :param MutableMapping proxies: Maps protocol or protocol and hostname to the URL
     of the proxy.

    .. admonition:: Example:

        .. literalinclude:: ../samples/test_example_sansio.py
            :start-after: [START proxy_policy]
            :end-before: [END proxy_policy]
            :language: python
            :dedent: 4
            :caption: Configuring a proxy policy.
    """

    def __init__(
        self, proxies: Optional[MutableMapping[str, str]] = None, **kwargs: Any
    ):  # pylint: disable=unused-argument,super-init-not-called
        self.proxies = proxies

    def on_request(self, request: PipelineRequest[HTTPRequestType]) -> None:
        ctxt = request.context.options
        if self.proxies and "proxies" not in ctxt:
            ctxt["proxies"] = self.proxies<|MERGE_RESOLUTION|>--- conflicted
+++ resolved
@@ -35,11 +35,7 @@
 import types
 import re
 import uuid
-<<<<<<< HEAD
-from typing import IO, cast, Union, Optional, AnyStr, Dict, Any, Set, Mapping, TypeVar
-=======
-from typing import IO, cast, Union, Optional, AnyStr, Dict, Any, Set, MutableMapping
->>>>>>> fab2e742
+from typing import IO, cast, Union, Optional, AnyStr, Dict, Any, Set, MutableMapping, TypeVar
 import urllib.parse
 
 from azure.core import __version__ as azcore_version
