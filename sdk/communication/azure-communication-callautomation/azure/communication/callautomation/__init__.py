--- conflicted
+++ resolved
@@ -19,11 +19,8 @@
     AddParticipantResult,
     RemoveParticipantResult,
     TransferCallResult,
-<<<<<<< HEAD
-=======
     MediaStreamingOptions,
     TranscriptionConfiguration,
->>>>>>> 0f52bef1
     ChannelAffinity,
     MuteParticipantResult,
     SendDtmfTonesResult,
@@ -50,10 +47,6 @@
     RecordingChannel,
     RecordingFormat,
     RecordingStorageKind,
-<<<<<<< HEAD
-    RecordingKind,
-=======
->>>>>>> 0f52bef1
     RecognizeInputType,
     DtmfTone,
     CallConnectionState,
@@ -72,13 +65,8 @@
     "SsmlSource",
     "RecognitionChoice",
     "ChannelAffinity",
-<<<<<<< HEAD
-    'AzureBlobContainerRecordingStorage',
-    'AzureCommunicationsRecordingStorage',
-=======
     "MediaStreamingOptions",
     "TranscriptionConfiguration",
->>>>>>> 0f52bef1
 
     # models for output
     "CallConnectionProperties",
@@ -107,10 +95,6 @@
     "RecordingChannel",
     "RecordingFormat",
     "RecordingStorageKind",
-<<<<<<< HEAD
-    "RecordingKind",
-=======
->>>>>>> 0f52bef1
     "RecognizeInputType",
     "DtmfTone",
     "CallConnectionState",
