--- conflicted
+++ resolved
@@ -275,15 +275,9 @@
         :paramtype sip_headers: dict[str, str]
         :keyword voip_headers: Custom context for VOIP
         :paramtype voip_headers: dict[str, str]
-<<<<<<< HEAD
-        :source_caller_id_number: The source caller Id, a phone number, that's will be used when
-        inviting a pstn target. Required only when transferring call to PSTN, if this is an incoming voip call.
-        :vartype source_caller_id_number: ~azure.communication.callautomation.PhoneNumberIdentifier
-=======
          ivar source_caller_id_number: The source caller Id, a phone number, that's will be used as the
          transferor's(Contoso) caller id when transfering a call a pstn target.
         :vartype source_caller_id_number:
->>>>>>> 41ab02b7
         :return: TransferCallResult
         :rtype: ~azure.communication.callautomation.TransferCallResult
         :raises ~azure.core.exceptions.HttpResponseError:
