--- conflicted
+++ resolved
@@ -62,31 +62,6 @@
     assert error_message in ex.value.message
 
 
-<<<<<<< HEAD
-=======
-def test_retries():
-    mock_response = mock.Mock(
-        text=lambda encoding=None: b"{}",
-        headers={"content-type": "application/json"},
-        content_type="application/json",
-    )
-    mock_send = mock.Mock(return_value=mock_response)
-
-    total_retries = PIPELINE_SETTINGS["retry_total"]
-
-    assert not within_credential_chain.get()
-    for status_code in (404, 410, 429, 500):
-        mock_send.reset_mock()
-        mock_response.status_code = status_code
-        try:
-            ImdsCredential(transport=mock.Mock(send=mock_send)).get_token("scope")
-        except ClientAuthenticationError:
-            pass
-        # credential should have then exhausted retries for each of these status codes
-        assert mock_send.call_count == 1 + total_retries
-
-
->>>>>>> d0b3ac53
 def test_cache():
     scope = "https://foo.bar"
     expired = "this token's expired"
