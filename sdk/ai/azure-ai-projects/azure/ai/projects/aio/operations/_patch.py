--- conflicted
+++ resolved
@@ -1265,11 +1265,7 @@
         model: Optional[str] = None,
         instructions: Optional[str] = None,
         additional_instructions: Optional[str] = None,
-<<<<<<< HEAD
-        additional_messages: Optional[List[_models.ThreadMessage]] = None,
-=======
         additional_messages: Optional[List[_models.ThreadMessageOptions]] = None,
->>>>>>> 483c457c
         toolset: Optional[_models.AsyncToolSet] = None,
         temperature: Optional[float] = None,
         top_p: Optional[float] = None,
@@ -1301,11 +1297,7 @@
         :paramtype additional_instructions: str
         :keyword additional_messages: Adds additional messages to the thread before creating the run.
          Default value is None.
-<<<<<<< HEAD
-        :paramtype additional_messages: list[~azure.ai.projects.models.ThreadMessage]
-=======
         :paramtype additional_messages: list[~azure.ai.projects.models.ThreadMessageOptions]
->>>>>>> 483c457c
         :keyword toolset: The Collection of tools and resources (alternative to `tools` and
          `tool_resources`). Default value is None.
         :paramtype toolset: ~azure.ai.projects.models.AsyncToolSet
