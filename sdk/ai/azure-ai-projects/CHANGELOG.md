--- conflicted
+++ resolved
@@ -4,12 +4,9 @@
 
 ### Features Added
 
-<<<<<<< HEAD
 * Added objects used to call Azure Functions.
-=======
 * Redesigned streaming and event handlers for agents 
 * Add `parallel_tool_calls` parameter to allow parallel tool execution.
->>>>>>> 04e7d08e
 
 ### Bugs Fixed
 
