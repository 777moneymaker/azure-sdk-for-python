--- conflicted
+++ resolved
@@ -1,14 +1,5 @@
 # Release History
 
-<<<<<<< HEAD
-## 1.0.0b2 (Unreleased)
-
-### Bugs Fixed
-
-* Fixed bugs that were causing issues with tracing agent asynchronous functionality
-* Fix a bug causing warning about unclosed session, shown when using asynchronous credentials to create agent. 
-* Fix a bug that would cause agent function tool related function names and parameters to be included in traces even when content recording is not enabled
-=======
 ## 1.0.0b3 (Unreleased)
 
 ### Features Added
@@ -27,7 +18,6 @@
 * Fixed bugs that were causing issues with tracing agent asynchronous functionality.
 * Fix a bug causing warning about unclosed session, shown when using asynchronous credentials to create agent.
 * Fix a bug that would cause agent function tool related function names and parameters to be included in traces even when content recording is not enabled.
->>>>>>> 483c457c
 
 ## 1.0.0b1 (2024-11-15)
 
