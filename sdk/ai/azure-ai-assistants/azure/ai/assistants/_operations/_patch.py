--- conflicted
+++ resolved
@@ -9,12 +9,8 @@
 
 import sys, io, logging, os, time
 from io import IOBase
-<<<<<<< HEAD
 from typing import Any, Dict, List, overload, IO, Union, Optional, TYPE_CHECKING, IO, Union
-=======
-from typing import Any, Dict, List, overload, IO, Union, Optional, TYPE_CHECKING
 from azure.ai.assistants.models._enums import FilePurpose
->>>>>>> 10518d51
 from azure.core.tracing.decorator import distributed_trace
 
 if sys.version_info >= (3, 9):
