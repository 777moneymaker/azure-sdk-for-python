--- conflicted
+++ resolved
@@ -29,10 +29,6 @@
     dsl,
     load_component,
 )
-<<<<<<< HEAD
-from azure.ai.ml._utils._arm_id_utils import is_ARM_id_for_resource
-from azure.ai.ml.constants._common import ANONYMOUS_COMPONENT_NAME, AssetTypes, InputOutputModes
-=======
 from azure.ai.ml._utils._arm_id_utils import (
     is_ARM_id_for_resource,
     is_singularity_id_for_resource,
@@ -43,23 +39,18 @@
     AssetTypes,
     InputOutputModes,
 )
->>>>>>> ebcfffdf
 from azure.ai.ml.constants._job.pipeline import PipelineConstants
 from azure.ai.ml.dsl._group_decorator import group
 from azure.ai.ml.dsl._load_import import to_component
 from azure.ai.ml.entities import CommandComponent, CommandJob
 from azure.ai.ml.entities import Component
 from azure.ai.ml.entities import Component as ComponentEntity
-<<<<<<< HEAD
-from azure.ai.ml.entities import Data, PipelineJob
-=======
 from azure.ai.ml.entities import (
     Data,
     JobResourceConfiguration,
     PipelineJob,
     QueueSettings,
 )
->>>>>>> ebcfffdf
 from azure.ai.ml.exceptions import UnexpectedKeywordError, ValidationException
 from azure.ai.ml.parallel import ParallelJob, RunFunction, parallel_run_function
 
@@ -3172,4 +3163,126 @@
                 "name": "dummy_1",
                 "type": "command",
             },
-        }+        }
+
+    def test_pipeline_singularity_strong_type_submission(self, client: MLClient, mock_singularity_arm_id: str):
+        component_yaml = "./tests/test_configs/components/helloworld_component_singularity.yml"
+        component_func = load_component(component_yaml)
+
+        instance_type = "Singularity.ND40rs_v2"
+
+        @dsl.pipeline
+        def pipeline_func():
+            # basic job_tier + Low priority
+            basic_low_node = component_func()
+            basic_low_node.resources = JobResourceConfiguration(instance_count=2, instance_type=instance_type)
+            basic_low_node.queue_settings = QueueSettings(job_tier="basic", priority="low")
+            # standard job_tier + Medium priority
+            standard_medium_node = component_func()
+            standard_medium_node.resources = JobResourceConfiguration(instance_count=2, instance_type=instance_type)
+            standard_medium_node.queue_settings = QueueSettings(job_tier="standard", priority="medium")
+            # premium job_tier + High priority
+            premium_high_node = component_func()
+            premium_high_node.resources = JobResourceConfiguration(instance_count=2, instance_type=instance_type)
+            premium_high_node.queue_settings = QueueSettings(job_tier="premium", priority="high")
+            # properties
+            node_with_properties = component_func()
+            properties = {"Singularity": {"imageVersion": "", "interactive": False}}
+            node_with_properties.resources = JobResourceConfiguration(
+                instance_count=2, instance_type=instance_type, properties=properties
+            )
+
+        pipeline_job = pipeline_func()
+        pipeline_job.settings.default_compute = mock_singularity_arm_id
+        # this pipeline job is expected to fail as Singularity is mocked, focus on REST object assertion
+        created_pipeline_job = assert_job_cancel(pipeline_job, client)
+        rest_obj = created_pipeline_job._to_rest_object()
+        assert rest_obj.properties.settings["default_compute"] == mock_singularity_arm_id
+        # basic job_tier + Low priority
+        basic_low_node_dict = rest_obj.properties.jobs["basic_low_node"]
+        assert basic_low_node_dict["queue_settings"] == {"job_tier": "Basic", "priority": 1}
+        assert basic_low_node_dict["resources"] == {"instance_count": 2, "instance_type": instance_type}
+        # standard job_tier + Medium priority
+        standard_medium_node_dict = rest_obj.properties.jobs["standard_medium_node"]
+        assert standard_medium_node_dict["queue_settings"] == {"job_tier": "Standard", "priority": 2}
+        assert standard_medium_node_dict["resources"] == {"instance_count": 2, "instance_type": instance_type}
+        # premium job_tier + High priority
+        premium_high_node_dict = rest_obj.properties.jobs["premium_high_node"]
+        assert premium_high_node_dict["queue_settings"] == {"job_tier": "Premium", "priority": 3}
+        assert premium_high_node_dict["resources"] == {"instance_count": 2, "instance_type": instance_type}
+        # properties
+        node_with_properties_dict = rest_obj.properties.jobs["node_with_properties"]
+        assert node_with_properties_dict["resources"] == {
+            "instance_count": 2,
+            "instance_type": instance_type,
+            # the mapping Singularity => AISuperComputer is expected
+            "properties": {"AISuperComputer": {"imageVersion": "", "interactive": False}},
+        }
+
+    def test_pipeline_singularity_property_bag_submission(self, client: MLClient, mock_singularity_arm_id: str):
+        component_yaml = "./tests/test_configs/components/helloworld_component_singularity.yml"
+        component_func = load_component(component_yaml)
+
+        # property bag is supported, with lower priority than strong type
+        vc_config = {
+            "instance_type": "Singularity.ND40rs_v2",
+            "instance_count": 2,
+            "properties": {
+                "AISuperComputer": {
+                    "interactive": False,
+                    "imageVersion": "pytorch",
+                    "slaTier": "Premium",
+                    "tensorboardLogDirectory": "/scratch/tensorboard_logs",
+                }
+            },
+        }
+
+        @dsl.pipeline
+        def pipeline_func():
+            node = component_func()
+            node.resources = vc_config
+            node.compute = mock_singularity_arm_id
+
+        pipeline_job = pipeline_func()
+        # as Singularity is mocked and expected to fail validation, skip it for submission;
+        # then manually cancel it as other tests.
+        created_pipeline_job = client.create_or_update(pipeline_job, skip_validation=True)
+        client.jobs.begin_cancel(created_pipeline_job.name).result()
+        rest_obj = created_pipeline_job._to_rest_object()
+        assert rest_obj.properties.jobs["node"]["computeId"] == mock_singularity_arm_id
+        assert rest_obj.properties.jobs["node"]["resources"] == vc_config
+
+    @pytest.mark.skipif(condition=not is_live(), reason="recording will expose Singularity information")
+    def test_pipeline_singularity_live(self, client: MLClient, singularity_vc):
+        # full name and short name are syntax sugar, SDK will resolve it to Singularity ARM id before request,
+        # this needs client to get & search available VCs - that's why we place this test in end-to-end test -
+        # and compute values in returned REST object should all be ARM id.
+        component_yaml = "./tests/test_configs/components/helloworld_component_singularity.yml"
+        component_func = load_component(component_yaml)
+
+        # generate Singularity ARM id, full name and short name from VC
+        arm_id = SINGULARITY_ID_FORMAT.format(
+            singularity_vc.subscription_id, singularity_vc.resource_group_name, singularity_vc.name
+        )
+        full_name = "azureml://subscriptions/{}/resourceGroups/{}/virtualclusters/{}".format(
+            singularity_vc.subscription_id, singularity_vc.resource_group_name, singularity_vc.name
+        )
+        short_name = f"azureml://virtualclusters/{singularity_vc.name}"
+
+        @dsl.pipeline
+        def pipeline_func():
+            node_with_id = component_func()
+            node_with_id.compute = arm_id
+            node_with_full_name = component_func()
+            node_with_full_name.compute = full_name
+            node_with_short_name = component_func()
+            node_with_short_name.compute = short_name
+
+        pipeline_job = pipeline_func()
+        created_pipeline_job = assert_job_cancel(pipeline_job, client)
+        rest_obj = created_pipeline_job._to_rest_object()
+
+        for node_name in ["node_with_id", "node_with_full_name", "node_with_short_name"]:
+            node_compute = rest_obj.properties.jobs[node_name]["computeId"]
+            assert is_singularity_id_for_resource(node_compute)
+            assert node_compute.endswith(singularity_vc.name)