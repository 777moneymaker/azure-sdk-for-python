--- conflicted
+++ resolved
@@ -3,8 +3,4 @@
 # Licensed under the MIT License.
 # ------------------------------------
 
-<<<<<<< HEAD
-VERSION = "5.8.0b3"
-=======
-VERSION = "5.10.2"
->>>>>>> 3c04b767
+VERSION = "5.11.0"