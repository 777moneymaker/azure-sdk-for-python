# -------------------------------------------------------------------------
# Copyright (c) Microsoft Corporation. All rights reserved.
# Licensed under the MIT License. See License.txt in the project root for
# license information.
# --------------------------------------------------------------------------

import uuid
import logging
import time
from urllib.parse import urlparse
import socket
from ssl import SSLError
import asyncio

from ._transport_async import AsyncTransport
from ._sasl_async import SASLTransport, SASLWithWebSocket
from ._session_async import Session
from ..performatives import OpenFrame, CloseFrame
from .._connection import get_local_timeout
from ..constants import (
    PORT,
    SECURE_PORT,
    MAX_FRAME_SIZE_BYTES,
    MAX_CHANNELS,
    HEADER_FRAME,
    ConnectionState,
    EMPTY_FRAME,
    TransportType
)

from ..error import (
    ErrorCondition,
    AMQPConnectionError,
    AMQPError
)

_LOGGER = logging.getLogger(__name__)
_CLOSING_STATES = (
    ConnectionState.OC_PIPE,
    ConnectionState.CLOSE_PIPE,
    ConnectionState.DISCARDING,
    ConnectionState.CLOSE_SENT,
    ConnectionState.END
)


class Connection(object):
    """
    :param str container_id: The ID of the source container.
    :param str hostname: The name of the target host.
    :param int max_frame_size: Proposed maximum frame size in bytes.
    :param int channel_max: The maximum channel number that may be used on the Connection.
    :param timedelta idle_timeout: Idle time-out in milliseconds.
    :param list(str) outgoing_locales: Locales available for outgoing text.
    :param list(str) incoming_locales: Desired locales for incoming text in decreasing level of preference.
    :param list(str) offered_capabilities: The extension capabilities the sender supports.
    :param list(str) desired_capabilities: The extension capabilities the sender may use if the receiver supports
    :param dict properties: Connection properties.
    :keyword str transport_type: Determines if the transport type is Amqp or AmqpOverWebSocket.
     Defaults to TransportType.Amqp. It will be AmqpOverWebSocket if using http_proxy.
    :keyword Dict http_proxy: HTTP proxy settings. This must be a dictionary with the following
     keys: `'proxy_hostname'` (str value) and `'proxy_port'` (int value). When using these settings,
     the transport_type would be AmqpOverWebSocket.
     Additionally the following keys may also be present: `'username', 'password'`.
    """

    def __init__(self, endpoint, **kwargs):
        parsed_url = urlparse(endpoint)
<<<<<<< HEAD
        self.hostname = parsed_url.hostname
        endpoint = self.hostname
=======
        self._hostname = parsed_url.hostname
        endpoint = self._hostname
>>>>>>> d9620768
        self._transport_type = kwargs.pop('transport_type', TransportType.Amqp)
        if parsed_url.port:
            self.port = parsed_url.port
        elif parsed_url.scheme == 'amqps':
            self.port = SECURE_PORT
        else:
            self.port = PORT
        self.state = None
        transport = kwargs.get('transport')
        if transport:
            self._transport = transport
        elif 'sasl_credential' in kwargs:
            sasl_transport = SASLTransport
<<<<<<< HEAD
            if self._transport_type.name == "AmqpOverWebsocket" or kwargs.get("http_proxy"):
                sasl_transport = SASLWithWebSocket
                endpoint = parsed_url.hostname + parsed_url.path
            self.transport = sasl_transport(
=======
            if self._transport_type.name == 'AmqpOverWebsocket' or kwargs.get("http_proxy"):
                sasl_transport = SASLWithWebSocket
                endpoint = parsed_url.hostname + parsed_url.path
            self._transport = sasl_transport(
>>>>>>> d9620768
                host=endpoint,
                credential=kwargs['sasl_credential'],
                **kwargs
            )
        else:
            self._transport = AsyncTransport(parsed_url.netloc, **kwargs)
        self._container_id = kwargs.get('container_id') or str(uuid.uuid4())
        self.max_frame_size = kwargs.get('max_frame_size', MAX_FRAME_SIZE_BYTES)
        self._remote_max_frame_size = None
        self.channel_max = kwargs.get('channel_max', MAX_CHANNELS)
        self.idle_timeout = kwargs.get('idle_timeout')
        self.outgoing_locales = kwargs.get('outgoing_locales')
        self.incoming_locales = kwargs.get('incoming_locales')
        self.offered_capabilities = None
        self.desired_capabilities = kwargs.get('desired_capabilities')
        self.properties = kwargs.pop('properties', None)

        self.allow_pipelined_open = kwargs.get('allow_pipelined_open', True)
        self.remote_idle_timeout = None
        self.remote_idle_timeout_send_frame = None
        self.idle_timeout_empty_frame_send_ratio = kwargs.get('idle_timeout_empty_frame_send_ratio', 0.5)
        self.last_frame_received_time = None
        self.last_frame_sent_time = None
        self.idle_wait_time = kwargs.get('idle_wait_time', 0.1)
        self.network_trace = kwargs.get('network_trace', False)
        self.network_trace_params = {
            'connection': self._container_id,
            'session': None,
            'link': None
        }
        self._error = None
        self.outgoing_endpoints = {}
        self.incoming_endpoints = {}

    async def __aenter__(self):
        await self.open()
        return self

    async def __aexit__(self, *args):
        await self.close()

    async def _set_state(self, new_state):
        # type: (ConnectionState) -> None
        """Update the connection state."""
        if new_state is None:
            return
        previous_state = self.state
        self.state = new_state
        _LOGGER.info("Connection '%s' state changed: %r -> %r", self._container_id, previous_state, new_state)

        for session in self.outgoing_endpoints.values():
            await session._on_connection_state_change()

    async def _connect(self):
        try:
            if not self.state:
                await self._transport.connect()
                await self._set_state(ConnectionState.START)
            await self._transport.negotiate()
            await self._outgoing_header()
            await self._set_state(ConnectionState.HDR_SENT)
            if not self.allow_pipelined_open:
                await self._process_incoming_frame(*(await self._read_frame(wait=True)))
                if self.state != ConnectionState.HDR_EXCH:
                    await self._disconnect()
                    raise ValueError("Did not receive reciprocal protocol header. Disconnecting.")
            else:
                await self._set_state(ConnectionState.HDR_SENT)
        except (OSError, IOError, SSLError, socket.error) as exc:
            raise AMQPConnectionError(
                ErrorCondition.SocketError,
                description="Failed to initiate the connection due to exception: " + str(exc),
                error=exc
            )

    async def _disconnect(self, *args):
        if self.state == ConnectionState.END:
            return
        await self._set_state(ConnectionState.END)
        self._transport.close()

    def _can_read(self):
        # type: () -> bool
        """Whether the connection is in a state where it is legal to read for incoming frames."""
        return self.state not in (ConnectionState.CLOSE_RCVD, ConnectionState.END)

    async def _read_frame(self, **kwargs):
        if self._can_read():
            return await self._transport.receive_frame(**kwargs)
        _LOGGER.warning("Cannot read frame in current state: %r", self.state)

    def _can_write(self):
        # type: () -> bool
        """Whether the connection is in a state where it is legal to write outgoing frames."""
        return self.state not in _CLOSING_STATES

    async def _send_frame(self, channel, frame, timeout=None, **kwargs):
        try:
            raise self._error
        except TypeError:
            pass

        if self._can_write():
            try:
                self.last_frame_sent_time = time.time()
                await self._transport.send_frame(channel, frame, **kwargs)
            except (OSError, IOError, SSLError, socket.error) as exc:
                self._error = AMQPConnectionError(
                    ErrorCondition.SocketError,
                    description="Can not send frame out due to exception: " + str(exc),
                    error=exc
                )
        else:
            _LOGGER.warning("Cannot write frame in current state: %r", self.state)

    def _get_next_outgoing_channel(self):
        # type: () -> int
        """Get the next available outgoing channel number within the max channel limit.

        :raises ValueError: If maximum channels has been reached.
        :returns: The next available outgoing channel number.
        :rtype: int
        """
        if (len(self.incoming_endpoints) + len(self.outgoing_endpoints)) >= self.channel_max:
            raise ValueError("Maximum number of channels ({}) has been reached.".format(self.channel_max))
        next_channel = next(i for i in range(1, self.channel_max) if i not in self.outgoing_endpoints)
        return next_channel

    async def _outgoing_empty(self):
        if self.network_trace:
            _LOGGER.info("-> empty()", extra=self.network_trace_params)
        try:
            if self._can_write():
                await self._transport.write(EMPTY_FRAME)
                self.last_frame_sent_time = time.time()
        except (OSError, IOError, SSLError, socket.error) as exc:
            self._error = AMQPConnectionError(
                ErrorCondition.SocketError,
                description="Can not send empty frame due to exception: " + str(exc),
                error=exc
            )

    async def _outgoing_header(self):
        self.last_frame_sent_time = time.time()
        if self.network_trace:
            _LOGGER.info("-> header(%r)", HEADER_FRAME, extra=self.network_trace_params)
        await self._transport.write(HEADER_FRAME)

    async def _incoming_header(self, channel, frame):
        if self.network_trace:
            _LOGGER.info("<- header(%r)", frame, extra=self.network_trace_params)
        if self.state == ConnectionState.START:
            await self._set_state(ConnectionState.HDR_RCVD)
        elif self.state == ConnectionState.HDR_SENT:
            await self._set_state(ConnectionState.HDR_EXCH)
        elif self.state == ConnectionState.OPEN_PIPE:
            await self._set_state(ConnectionState.OPEN_SENT)

    async def _outgoing_open(self):
        open_frame = OpenFrame(
            container_id=self._container_id,
            hostname=self._hostname,
            max_frame_size=self.max_frame_size,
            channel_max=self.channel_max,
            idle_timeout=self.idle_timeout * 1000 if self.idle_timeout else None,  # Convert to milliseconds
            outgoing_locales=self.outgoing_locales,
            incoming_locales=self.incoming_locales,
            offered_capabilities=self.offered_capabilities if self.state == ConnectionState.OPEN_RCVD else None,
            desired_capabilities=self.desired_capabilities if self.state == ConnectionState.HDR_EXCH else None,
            properties=self.properties,
        )
        if self.network_trace:
            _LOGGER.info("-> %r", open_frame, extra=self.network_trace_params)
        await self._send_frame(0, open_frame)

    async def _incoming_open(self, channel, frame):
        if self.network_trace:
            _LOGGER.info("<- %r", OpenFrame(*frame), extra=self.network_trace_params)
        if channel != 0:
            _LOGGER.error("OPEN frame received on a channel that is not 0.")
            await self.close(error=None)  # TODO: not allowed
            await self._set_state(ConnectionState.END)
        if self.state == ConnectionState.OPENED:
            _LOGGER.error("OPEN frame received in the OPENED state.")
            await self.close()
        if frame[4]:
            self.remote_idle_timeout = frame[4] / 1000  # Convert to seconds
            self.remote_idle_timeout_send_frame = self.idle_timeout_empty_frame_send_ratio * self.remote_idle_timeout

        if frame[2] < 512:
            pass  # TODO: error
        self._remote_max_frame_size = frame[2]
        if self.state == ConnectionState.OPEN_SENT:
            await self._set_state(ConnectionState.OPENED)
        elif self.state == ConnectionState.HDR_EXCH:
            await self._set_state(ConnectionState.OPEN_RCVD)
            await self._outgoing_open()
            await self._set_state(ConnectionState.OPENED)
        else:
            pass  # TODO what now...?

    async def _outgoing_close(self, error=None):
        close_frame = CloseFrame(error=error)
        if self.network_trace:
            _LOGGER.info("-> %r", close_frame, extra=self.network_trace_params)
        await self._send_frame(0, close_frame)

    async def _incoming_close(self, channel, frame):
        if self.network_trace:
            _LOGGER.info("<- %r", CloseFrame(*frame), extra=self.network_trace_params)
        disconnect_states = [
            ConnectionState.HDR_RCVD,
            ConnectionState.HDR_EXCH,
            ConnectionState.OPEN_RCVD,
            ConnectionState.CLOSE_SENT,
            ConnectionState.DISCARDING
        ]
        if self.state in disconnect_states:
            await self._disconnect()
            await self._set_state(ConnectionState.END)
            return
        if channel > self.channel_max:
            _LOGGER.error("Invalid channel")

        await self._set_state(ConnectionState.CLOSE_RCVD)
        await self._outgoing_close()
        await self._disconnect()
        await self._set_state(ConnectionState.END)

        if frame[0]:
            self._error = AMQPConnectionError(
                condition=frame[0][0],
                description=frame[0][1],
                info=frame[0][2]
            )
            _LOGGER.error("Connection error: {}".format(frame[0]))

    async def _incoming_begin(self, channel, frame):
        try:
            existing_session = self.outgoing_endpoints[frame[0]]
            self.incoming_endpoints[channel] = existing_session
            await self.incoming_endpoints[channel]._incoming_begin(frame)
        except KeyError:
            new_session = Session.from_incoming_frame(self, channel, frame)
            self.incoming_endpoints[channel] = new_session
            await new_session._incoming_begin(frame)

    async def _incoming_end(self, channel, frame):
        try:
            await self.incoming_endpoints[channel]._incoming_end(frame)
        except KeyError:
            pass  # TODO: channel error
        # self.incoming_endpoints.pop(channel)  # TODO
        # self.outgoing_endpoints.pop(channel)  # TODO

    async def _process_incoming_frame(self, channel, frame):
        try:
            performative, fields = frame
        except TypeError:
            return True  # Empty Frame or socket timeout
        try:
            self.last_frame_received_time = time.time()
            if performative == 20:
                await self.incoming_endpoints[channel]._incoming_transfer(fields)
                return False
            if performative == 21:
                await self.incoming_endpoints[channel]._incoming_disposition(fields)
                return False
            if performative == 19:
                await self.incoming_endpoints[channel]._incoming_flow(fields)
                return False
            if performative == 18:
                await self.incoming_endpoints[channel]._incoming_attach(fields)
                return False
            if performative == 22:
                await self.incoming_endpoints[channel]._incoming_detach(fields)
                return True
            if performative == 17:
                await self._incoming_begin(channel, fields)
                return True
            if performative == 23:
                await self._incoming_end(channel, fields)
                return True
            if performative == 16:
                await self._incoming_open(channel, fields)
                return True
            if performative == 24:
                await self._incoming_close(channel, fields)
                return True
            if performative == 0:
                await self._incoming_header(channel, fields)
                return True
            if performative == 1:
                return False  # TODO: incoming EMPTY
            else:
                _LOGGER.error("Unrecognized incoming frame: {}".format(frame))
                return True
        except KeyError:
            return True  # TODO: channel error

    async def _process_outgoing_frame(self, channel, frame):
        if self.network_trace:
            _LOGGER.info("-> %r", frame, extra=self.network_trace_params)
        if not self.allow_pipelined_open and self.state in [ConnectionState.OPEN_PIPE, ConnectionState.OPEN_SENT]:
            raise ValueError("Connection not configured to allow pipeline send.")
        if self.state not in [ConnectionState.OPEN_PIPE, ConnectionState.OPEN_SENT, ConnectionState.OPENED]:
            raise ValueError("Connection not open.")
        now = time.time()
        if get_local_timeout(now, self.idle_timeout, self.last_frame_received_time) or (
        await self._get_remote_timeout(now)):
            await self.close(
                # TODO: check error condition
                error=AMQPError(
                    condition=ErrorCondition.ConnectionCloseForced,
                    description="No frame received for the idle timeout."
                ),
                wait=False
            )
            return
        await self._send_frame(channel, frame)

    async def _get_remote_timeout(self, now):
        if self.remote_idle_timeout and self.last_frame_sent_time:
            time_since_last_sent = now - self.last_frame_sent_time
            if time_since_last_sent > self.remote_idle_timeout_send_frame:
                await self._outgoing_empty()
        return False

    async def _wait_for_response(self, wait, end_state):
        # type: (Union[bool, float], ConnectionState) -> None
        if wait == True:
            await self.listen(wait=False)
            while self.state != end_state:
                await asyncio.sleep(self.idle_wait_time)
                await self.listen(wait=False)
        elif wait:
            await self.listen(wait=False)
            timeout = time.time() + wait
            while self.state != end_state:
                if time.time() >= timeout:
                    break
                await asyncio.sleep(self.idle_wait_time)
                await self.listen(wait=False)

    async def _listen_one_frame(self, **kwargs):
        new_frame = await self._read_frame(**kwargs)
        return await self._process_incoming_frame(*new_frame)

    async def listen(self, wait=False, batch=1, **kwargs):
        try:
            raise self._error
        except TypeError:
            pass
        try:
            if self.state not in _CLOSING_STATES:
                now = time.time()
                if get_local_timeout(now, self.idle_timeout, self.last_frame_received_time) or (
                await self._get_remote_timeout(now)):
                    # TODO: check error condition
                    await self.close(
                        error=AMQPError(
                            condition=ErrorCondition.ConnectionCloseForced,
                            description="No frame received for the idle timeout."
                        ),
                        wait=False
                    )
                    return
            if self.state == ConnectionState.END:
                # TODO: check error condition
                self._error = AMQPConnectionError(
                    condition=ErrorCondition.ConnectionCloseForced,
                    description="Connection was already closed."
                )
                return
            for _ in range(batch):
                if await asyncio.ensure_future(self._listen_one_frame(**kwargs)):
                    # TODO: compare the perf difference between ensure_future and direct await
                    break
        except (OSError, IOError, SSLError, socket.error) as exc:
            self._error = AMQPConnectionError(
                ErrorCondition.SocketError,
                description="Can not send frame out due to exception: " + str(exc),
                error=exc
            )

    def create_session(self, **kwargs):
        assigned_channel = self._get_next_outgoing_channel()
        kwargs['allow_pipelined_open'] = self.allow_pipelined_open
        kwargs['idle_wait_time'] = self.idle_wait_time
        session = Session(
            self,
            assigned_channel,
            network_trace=kwargs.pop('network_trace', self.network_trace),
            network_trace_params=dict(self.network_trace_params),
            **kwargs)
        self.outgoing_endpoints[assigned_channel] = session
        return session

    async def open(self, wait=False):
        await self._connect()
        await self._outgoing_open()
        if self.state == ConnectionState.HDR_EXCH:
            await self._set_state(ConnectionState.OPEN_SENT)
        elif self.state == ConnectionState.HDR_SENT:
            await self._set_state(ConnectionState.OPEN_PIPE)
        if wait:
            await self._wait_for_response(wait, ConnectionState.OPENED)
        elif not self.allow_pipelined_open:
            raise ValueError("Connection has been configured to not allow piplined-open. Please set 'wait' parameter.")

    async def close(self, error=None, wait=False):
        if self.state in [ConnectionState.END, ConnectionState.CLOSE_SENT]:
            return
        try:
            await self._outgoing_close(error=error)
            if error:
                self._error = AMQPConnectionError(
                    condition=error.condition,
                    description=error.description,
                    info=error.info
                )
            if self.state == ConnectionState.OPEN_PIPE:
                await self._set_state(ConnectionState.OC_PIPE)
            elif self.state == ConnectionState.OPEN_SENT:
                await self._set_state(ConnectionState.CLOSE_PIPE)
            elif error:
                await self._set_state(ConnectionState.DISCARDING)
            else:
                await self._set_state(ConnectionState.CLOSE_SENT)
            await self._wait_for_response(wait, ConnectionState.END)
        except Exception as exc:
            # If error happened during closing, ignore the error and set state to END
            _LOGGER.info("An error occurred when closing the connection: %r", exc)
            await self._set_state(ConnectionState.END)
        finally:
            await self._disconnect()<|MERGE_RESOLUTION|>--- conflicted
+++ resolved
@@ -66,13 +66,8 @@
 
     def __init__(self, endpoint, **kwargs):
         parsed_url = urlparse(endpoint)
-<<<<<<< HEAD
         self.hostname = parsed_url.hostname
         endpoint = self.hostname
-=======
-        self._hostname = parsed_url.hostname
-        endpoint = self._hostname
->>>>>>> d9620768
         self._transport_type = kwargs.pop('transport_type', TransportType.Amqp)
         if parsed_url.port:
             self.port = parsed_url.port
@@ -86,17 +81,10 @@
             self._transport = transport
         elif 'sasl_credential' in kwargs:
             sasl_transport = SASLTransport
-<<<<<<< HEAD
             if self._transport_type.name == "AmqpOverWebsocket" or kwargs.get("http_proxy"):
                 sasl_transport = SASLWithWebSocket
                 endpoint = parsed_url.hostname + parsed_url.path
             self.transport = sasl_transport(
-=======
-            if self._transport_type.name == 'AmqpOverWebsocket' or kwargs.get("http_proxy"):
-                sasl_transport = SASLWithWebSocket
-                endpoint = parsed_url.hostname + parsed_url.path
-            self._transport = sasl_transport(
->>>>>>> d9620768
                 host=endpoint,
                 credential=kwargs['sasl_credential'],
                 **kwargs
