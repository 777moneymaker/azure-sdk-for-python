# --------------------------------------------------------------------------------------------
# Copyright (c) Microsoft Corporation. All rights reserved.
# Licensed under the MIT License. See License.txt in the project root for license information.
# --------------------------------------------------------------------------------------------

from datetime import datetime
from uuid import uuid4

from ._test_base import _SendTest

from azure_devtools.perfstress_tests import get_random_bytes

from azure.eventhub import EventData


class SendEventBatchTest(_SendTest):
    def __init__(self, arguments):
        super().__init__(arguments)
        self.data = get_random_bytes(self.args.event_size)

    def _build_event(self):
        event = EventData(self.data)
        if self.args.event_extra:
            event.raw_amqp_message.header.first_acquirer = True
            event.raw_amqp_message.properties.subject = 'perf'
            event.properties = {
                "key1": b"data",
                "key2": 42,
                "key3": datetime.now(),
                "key4": "foobar",
                "key5": uuid4()
            }
        return event

    def run_batch_sync(self):
        batch = self.producer.create_batch()
        for _ in range(self.args.batch_size):
<<<<<<< HEAD
            ed = EventData(self.data)
            ed.raw_amqp_message.header.durable = False
            ed.raw_amqp_message.properties.subject = 'perf'
            batch.add(ed)
=======
            batch.add(self._build_event())
>>>>>>> 443caca3
        self.producer.send_batch(batch)
        return self.args.batch_size

    async def run_batch_async(self):
        batch = await self.async_producer.create_batch()
        for _ in range(self.args.batch_size):
<<<<<<< HEAD
            ed = EventData(self.data)
            ed.raw_amqp_message.header.durable = False
            ed.raw_amqp_message.properties.subject = 'perf'
            batch.add(ed)
=======
            batch.add(self._build_event())
>>>>>>> 443caca3
        await self.async_producer.send_batch(batch)
        return self.args.batch_size<|MERGE_RESOLUTION|>--- conflicted
+++ resolved
@@ -35,27 +35,13 @@
     def run_batch_sync(self):
         batch = self.producer.create_batch()
         for _ in range(self.args.batch_size):
-<<<<<<< HEAD
-            ed = EventData(self.data)
-            ed.raw_amqp_message.header.durable = False
-            ed.raw_amqp_message.properties.subject = 'perf'
-            batch.add(ed)
-=======
             batch.add(self._build_event())
->>>>>>> 443caca3
         self.producer.send_batch(batch)
         return self.args.batch_size
 
     async def run_batch_async(self):
         batch = await self.async_producer.create_batch()
         for _ in range(self.args.batch_size):
-<<<<<<< HEAD
-            ed = EventData(self.data)
-            ed.raw_amqp_message.header.durable = False
-            ed.raw_amqp_message.properties.subject = 'perf'
-            batch.add(ed)
-=======
             batch.add(self._build_event())
->>>>>>> 443caca3
         await self.async_producer.send_batch(batch)
         return self.args.batch_size